--- conflicted
+++ resolved
@@ -22,7 +22,6 @@
 
 import (
 	"bytes"
-	"fmt"
 	"testing"
 	"time"
 
@@ -34,22 +33,34 @@
 	"github.com/stretchr/testify/require"
 )
 
+func b(v string) []byte {
+	return []byte(v)
+}
+
+func bs(v ...string) [][]byte {
+	result := make([][]byte, len(v))
+	for i, str := range v {
+		result[i] = []byte(str)
+	}
+	return result
+}
+
 func TestRollupTargetSameTransform(t *testing.T) {
 	policies := []policy.Policy{
 		policy.NewPolicy(10*time.Second, xtime.Second, 2*24*time.Hour),
 	}
-	target := RollupTarget{Name: "foo", Tags: []string{"bar1", "bar2"}}
+	target := RollupTarget{Name: b("foo"), Tags: bs("bar1", "bar2")}
 	inputs := []testRollupTargetData{
 		{
-			target: RollupTarget{Name: "foo", Tags: []string{"bar1", "bar2"}, Policies: policies},
+			target: RollupTarget{Name: b("foo"), Tags: bs("bar1", "bar2"), Policies: policies},
 			result: true,
 		},
 		{
-			target: RollupTarget{Name: "baz", Tags: []string{"bar1", "bar2"}},
+			target: RollupTarget{Name: b("baz"), Tags: bs("bar1", "bar2")},
 			result: false,
 		},
 		{
-			target: RollupTarget{Name: "foo", Tags: []string{"bar1", "bar3"}},
+			target: RollupTarget{Name: b("foo"), Tags: bs("bar1", "bar3")},
 			result: false,
 		},
 	}
@@ -62,16 +73,16 @@
 	policies := []policy.Policy{
 		policy.NewPolicy(10*time.Second, xtime.Second, 2*24*time.Hour),
 	}
-	target := RollupTarget{Name: "foo", Tags: []string{"bar1", "bar2"}, Policies: policies}
+	target := RollupTarget{Name: b("foo"), Tags: bs("bar1", "bar2"), Policies: policies}
 	cloned := target.clone()
 
 	// Cloned object should look exactly the same as the original one
 	require.Equal(t, target, cloned)
 
 	// Change references in the cloned object should not mutate the original object
-	cloned.Tags[0] = "bar3"
+	cloned.Tags[0] = b("bar3")
 	cloned.Policies[0] = policy.EmptyPolicy
-	require.Equal(t, target.Tags, []string{"bar1", "bar2"})
+	require.Equal(t, target.Tags, bs("bar1", "bar2"))
 	require.Equal(t, target.Policies, policies)
 }
 
@@ -101,7 +112,7 @@
 		},
 	}
 	for _, input := range inputs {
-		res := ruleSet.Match(input.id)
+		res := ruleSet.Match(b(input.id))
 		require.Equal(t, ruleSet.Version(), res.Version())
 		require.Equal(t, ruleSet.Cutover(), res.Cutover())
 		require.Equal(t, input.result, res.Mappings().Policies())
@@ -120,7 +131,7 @@
 			id: "rtagName1=rtagValue1,rtagName2=rtagValue2,rtagName3=rtagValue3",
 			result: []RollupResult{
 				{
-					ID: "rName1|rtagName1=rtagValue1,rtagName2=rtagValue2",
+					ID: b("rName1|rtagName1=rtagValue1,rtagName2=rtagValue2"),
 					Policies: []policy.Policy{
 						policy.NewPolicy(10*time.Second, xtime.Second, 12*time.Hour),
 						policy.NewPolicy(time.Minute, xtime.Minute, 24*time.Hour),
@@ -128,7 +139,7 @@
 					},
 				},
 				{
-					ID: "rName2|rtagName1=rtagValue1",
+					ID: b("rName2|rtagName1=rtagValue1"),
 					Policies: []policy.Policy{
 						policy.NewPolicy(10*time.Second, xtime.Second, 24*time.Hour),
 					},
@@ -139,7 +150,7 @@
 			id: "rtagName1=rtagValue2",
 			result: []RollupResult{
 				{
-					ID: "rName3|rtagName1=rtagValue2",
+					ID: b("rName3|rtagName1=rtagValue2"),
 					Policies: []policy.Policy{
 						policy.NewPolicy(time.Minute, xtime.Minute, time.Hour),
 					},
@@ -152,7 +163,7 @@
 		},
 	}
 	for _, input := range inputs {
-		res := ruleSet.Match(input.id)
+		res := ruleSet.Match(b(input.id))
 		require.Equal(t, ruleSet.Version(), res.Version())
 		require.Equal(t, ruleSet.Cutover(), res.Cutover())
 		require.Equal(t, len(input.result), res.NumRollups())
@@ -177,7 +188,7 @@
 
 	expected := NewMatchResult(ruleSet.Version(), ruleSet.Cutover(), nil, nil)
 	id := "rtagName1=rtagValue1"
-	require.Equal(t, expected, ruleSet.Match(id))
+	require.Equal(t, expected, ruleSet.Match(b(id)))
 }
 
 type testRollupTargetData struct {
@@ -201,24 +212,24 @@
 		SetNewIDFn(mockNewID)
 }
 
-func mockNewID(name string, tags []TagPair) string {
+func mockNewID(name []byte, tags []TagPair) []byte {
 	if len(tags) == 0 {
 		return name
 	}
 	var buf bytes.Buffer
-	buf.WriteString(fmt.Sprintf("%s", name))
+	buf.Write(name)
 	if len(tags) > 0 {
 		buf.WriteString("|")
 		for idx, p := range tags {
-			buf.WriteString(p.Name)
+			buf.Write(p.Name)
 			buf.WriteString("=")
-			buf.WriteString(p.Value)
+			buf.Write(p.Value)
 			if idx < len(tags)-1 {
 				buf.WriteString(",")
 			}
 		}
 	}
-	return buf.String()
+	return buf.Bytes()
 }
 
 func testMappingRulesConfig() []*schema.MappingRule {
@@ -481,97 +492,4 @@
 			},
 		},
 	}
-<<<<<<< HEAD
-}
-
-func TestRuleSetMatchMappingRules(t *testing.T) {
-	ruleSetConfig := &schema.RuleSet{
-		MappingRules: testMappingRulesConfig(),
-	}
-	ruleSet, err := NewRuleSet(ruleSetConfig, filters.NewMockSortedTagIterator)
-	require.NoError(t, err)
-
-	inputs := []testMappingsData{
-		{
-			id: "mtagName1=mtagValue1",
-			result: []policy.Policy{
-				policy.NewPolicy(10*time.Second, xtime.Second, 12*time.Hour),
-				policy.NewPolicy(time.Minute, xtime.Minute, 24*time.Hour),
-				policy.NewPolicy(5*time.Minute, xtime.Minute, 48*time.Hour),
-			},
-		},
-		{
-			id: "mtagName1=mtagValue2",
-			result: []policy.Policy{
-				policy.NewPolicy(10*time.Second, xtime.Second, 24*time.Hour),
-			},
-		},
-	}
-	for _, input := range inputs {
-		res := ruleSet.Match([]byte(input.id))
-		require.Equal(t, input.result, res.Mappings)
-	}
-}
-
-func TestRuleSetMatchRollupRules(t *testing.T) {
-	ruleSetConfig := &schema.RuleSet{
-		RollupRules: testRollupRulesConfig(),
-	}
-	ruleSet, err := NewRuleSet(ruleSetConfig, filters.NewMockSortedTagIterator)
-	require.NoError(t, err)
-
-	inputs := []testRollupsData{
-		{
-			id: "rtagName1=rtagValue1",
-			result: []RollupTarget{
-				{
-					Name: "rName1",
-					Tags: []string{"rtag1", "rtag2"},
-					Policies: []policy.Policy{
-						policy.NewPolicy(10*time.Second, xtime.Second, 12*time.Hour),
-						policy.NewPolicy(time.Minute, xtime.Minute, 24*time.Hour),
-						policy.NewPolicy(5*time.Minute, xtime.Minute, 48*time.Hour),
-					},
-				},
-				{
-					Name: "rName2",
-					Tags: []string{"rtag1"},
-					Policies: []policy.Policy{
-						policy.NewPolicy(10*time.Second, xtime.Second, 24*time.Hour),
-					},
-				},
-			},
-		},
-		{
-			id: "rtagName1=rtagValue2",
-			result: []RollupTarget{
-				{
-					Name: "rName3",
-					Tags: []string{"rtag1", "rtag2"},
-					Policies: []policy.Policy{
-						policy.NewPolicy(time.Minute, xtime.Minute, time.Hour),
-					},
-				},
-			},
-		},
-	}
-	for _, input := range inputs {
-		res := ruleSet.Match([]byte(input.id))
-		require.Equal(t, input.result, res.Rollups)
-	}
-}
-
-func TestTombstonedRuleSetMatch(t *testing.T) {
-	ruleSetConfig := &schema.RuleSet{
-		Tombstoned:   true,
-		MappingRules: testMappingRulesConfig(),
-		RollupRules:  testRollupRulesConfig(),
-	}
-	ruleSet, err := NewRuleSet(ruleSetConfig, filters.NewMockSortedTagIterator)
-	require.NoError(t, err)
-
-	id := "rtagName1=rtagValue1"
-	require.Equal(t, defaultMatchResult, ruleSet.Match([]byte(id)))
-=======
->>>>>>> a343d25e
 }