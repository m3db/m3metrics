// Copyright (c) 2018 Uber Technologies, Inc.
//
// Permission is hereby granted, free of charge, to any person obtaining a copy
// of this software and associated documentation files (the "Software"), to deal
// in the Software without restriction, including without limitation the rights
// to use, copy, modify, merge, publish, distribute, sublicense, and/or sell
// copies of the Software, and to permit persons to whom the Software is
// furnished to do so, subject to the following conditions:
//
// The above copyright notice and this permission notice shall be included in
// all copies or substantial portions of the Software.
//
// THE SOFTWARE IS PROVIDED "AS IS", WITHOUT WARRANTY OF ANY KIND, EXPRESS OR
// IMPLIED, INCLUDING BUT NOT LIMITED TO THE WARRANTIES OF MERCHANTABILITY,
// FITNESS FOR A PARTICULAR PURPOSE AND NONINFRINGEMENT. IN NO EVENT SHALL THE
// AUTHORS OR COPYRIGHT HOLDERS BE LIABLE FOR ANY CLAIM, DAMAGES OR OTHER
// LIABILITY, WHETHER IN AN ACTION OF CONTRACT, TORT OR OTHERWISE, ARISING FROM,
// OUT OF OR IN CONNECTION WITH THE SOFTWARE OR THE USE OR OTHER DEALINGS IN
// THE SOFTWARE.

package rules

import (
	"fmt"
	"math"
	"testing"
	"time"

	"github.com/m3db/m3metrics/aggregation"
	"github.com/m3db/m3metrics/filters"
	"github.com/m3db/m3metrics/metadata"
	"github.com/m3db/m3metrics/metric"
	"github.com/m3db/m3metrics/pipeline"
	"github.com/m3db/m3metrics/pipeline/applied"
	"github.com/m3db/m3metrics/policy"
	"github.com/m3db/m3metrics/transformation"
	xtime "github.com/m3db/m3x/time"

	"github.com/google/go-cmp/cmp"
	"github.com/google/go-cmp/cmp/cmpopts"
	"github.com/stretchr/testify/require"
)

var (
	testStagedMetadatasCmptOpts = []cmp.Option{
		cmpopts.EquateEmpty(),
	}
	testIDWithMetadatasCmpOpts = []cmp.Option{
		cmpopts.EquateEmpty(),
	}
)

func TestActiveRuleSetCutoverTimesWithMappingRules(t *testing.T) {
	as := newActiveRuleSet(
		0,
		testMappingRules(t),
		nil,
		testTagsFilterOptions(),
		mockNewID,
		nil,
	)
	expectedCutovers := []int64{5000, 8000, 10000, 15000, 20000, 22000, 24000, 30000, 34000, 35000, 100000}
	require.Equal(t, expectedCutovers, as.cutoverTimesAsc)
}

func TestActiveRuleSetCutoverTimesWithRollupRules(t *testing.T) {
	as := newActiveRuleSet(
		0,
		nil,
		testRollupRules(t),
		testTagsFilterOptions(),
		mockNewID,
		nil,
	)
	expectedCutovers := []int64{10000, 15000, 20000, 22000, 24000, 30000, 34000, 35000, 38000, 90000, 100000, 120000}
	require.Equal(t, expectedCutovers, as.cutoverTimesAsc)
}

func TestActiveRuleSetCutoverTimesWithMappingRulesAndRollupRules(t *testing.T) {
	as := newActiveRuleSet(
		0,
		testMappingRules(t),
		testRollupRules(t),
		testTagsFilterOptions(),
		mockNewID,
		nil,
	)
	expectedCutovers := []int64{5000, 8000, 10000, 15000, 20000, 22000, 24000, 30000, 34000, 35000, 38000, 90000, 100000, 120000}
	require.Equal(t, expectedCutovers, as.cutoverTimesAsc)
}

func TestActiveRuleSetForwardMatchWithMappingRules(t *testing.T) {
	inputs := []testMatchInput{
		{
			id:            "mtagName1=mtagValue1",
			matchFrom:     25000,
			matchTo:       25001,
			expireAtNanos: 30000,
			forExistingIDResult: metadata.StagedMetadatas{
				metadata.StagedMetadata{
					CutoverNanos: 22000,
					Tombstoned:   false,
					Metadata: metadata.Metadata{
						Pipelines: []metadata.PipelineMetadata{
							{
								AggregationID: aggregation.DefaultID,
								StoragePolicies: policy.StoragePolicies{
									policy.NewStoragePolicy(10*time.Second, xtime.Second, 6*time.Hour),
									policy.NewStoragePolicy(5*time.Minute, xtime.Minute, 48*time.Hour),
									policy.NewStoragePolicy(10*time.Minute, xtime.Minute, 48*time.Hour),
								},
							},
							{
								AggregationID: aggregation.DefaultID,
								StoragePolicies: policy.StoragePolicies{
									policy.NewStoragePolicy(10*time.Second, xtime.Second, 2*time.Hour),
									policy.NewStoragePolicy(time.Minute, xtime.Minute, time.Hour),
								},
							},
							{
								AggregationID: aggregation.DefaultID,
								StoragePolicies: policy.StoragePolicies{
									policy.NewStoragePolicy(10*time.Second, xtime.Second, 12*time.Hour),
									policy.NewStoragePolicy(time.Minute, xtime.Minute, 24*time.Hour),
									policy.NewStoragePolicy(5*time.Minute, xtime.Minute, 48*time.Hour),
								},
							},
						},
					},
				},
			},
		},
		{
			id:            "mtagName1=mtagValue1",
			matchFrom:     35000,
			matchTo:       35001,
			expireAtNanos: 100000,
			forExistingIDResult: metadata.StagedMetadatas{
				metadata.StagedMetadata{
					CutoverNanos: 35000,
					Tombstoned:   false,
					Metadata: metadata.Metadata{
						Pipelines: []metadata.PipelineMetadata{
							{
								AggregationID: aggregation.DefaultID,
								StoragePolicies: policy.StoragePolicies{
									policy.NewStoragePolicy(30*time.Second, xtime.Second, 6*time.Hour),
								},
							},
							{
								AggregationID: aggregation.MustCompressTypes(aggregation.Sum),
								StoragePolicies: policy.StoragePolicies{
									policy.NewStoragePolicy(10*time.Second, xtime.Second, 2*time.Hour),
									policy.NewStoragePolicy(time.Minute, xtime.Minute, time.Hour),
								},
							},
						},
					},
				},
			},
		},
		{
			id:            "mtagName1=mtagValue2",
			matchFrom:     25000,
			matchTo:       25001,
			expireAtNanos: 30000,
			forExistingIDResult: metadata.StagedMetadatas{
				metadata.StagedMetadata{
					CutoverNanos: 24000,
					Tombstoned:   false,
					Metadata: metadata.Metadata{
						Pipelines: []metadata.PipelineMetadata{
							{
								AggregationID: aggregation.DefaultID,
								StoragePolicies: policy.StoragePolicies{
									policy.NewStoragePolicy(10*time.Second, xtime.Second, 24*time.Hour),
								},
							},
						},
					},
				},
			},
		},
		{
			id:                  "mtagName1=mtagValue3",
			matchFrom:           25000,
			matchTo:             25001,
			expireAtNanos:       30000,
			forExistingIDResult: metadata.DefaultStagedMetadatas,
		},
		{
			id:            "mtagName1=mtagValue1",
			matchFrom:     10000,
			matchTo:       40000,
			expireAtNanos: 100000,
			forExistingIDResult: metadata.StagedMetadatas{
				metadata.StagedMetadata{
					CutoverNanos: 10000,
					Tombstoned:   false,
					Metadata: metadata.Metadata{
						Pipelines: []metadata.PipelineMetadata{
							{
								AggregationID: aggregation.MustCompressTypes(aggregation.Count),
								StoragePolicies: policy.StoragePolicies{
									policy.NewStoragePolicy(10*time.Second, xtime.Second, 24*time.Hour),
								},
							},
						},
					},
				},
				metadata.StagedMetadata{
					CutoverNanos: 15000,
					Tombstoned:   false,
					Metadata: metadata.Metadata{
						Pipelines: []metadata.PipelineMetadata{
							{
								AggregationID: aggregation.MustCompressTypes(aggregation.Count),
								StoragePolicies: policy.StoragePolicies{
									policy.NewStoragePolicy(10*time.Second, xtime.Second, 12*time.Hour),
								},
							},
							{
								AggregationID: aggregation.MustCompressTypes(aggregation.Mean),
								StoragePolicies: policy.StoragePolicies{
									policy.NewStoragePolicy(10*time.Second, xtime.Second, 12*time.Hour),
								},
							},
						},
					},
				},
				metadata.StagedMetadata{
					CutoverNanos: 20000,
					Tombstoned:   false,
					Metadata: metadata.Metadata{
						Pipelines: []metadata.PipelineMetadata{
							{
								AggregationID: aggregation.DefaultID,
								StoragePolicies: policy.StoragePolicies{
									policy.NewStoragePolicy(10*time.Second, xtime.Second, 6*time.Hour),
									policy.NewStoragePolicy(5*time.Minute, xtime.Minute, 48*time.Hour),
									policy.NewStoragePolicy(10*time.Minute, xtime.Minute, 48*time.Hour),
								},
							},
							{
								AggregationID: aggregation.MustCompressTypes(aggregation.Mean),
								StoragePolicies: policy.StoragePolicies{
									policy.NewStoragePolicy(10*time.Second, xtime.Second, 12*time.Hour),
								},
							},
						},
					},
				},
				metadata.StagedMetadata{
					CutoverNanos: 22000,
					Tombstoned:   false,
					Metadata: metadata.Metadata{
						Pipelines: []metadata.PipelineMetadata{
							{
								AggregationID: aggregation.DefaultID,
								StoragePolicies: policy.StoragePolicies{
									policy.NewStoragePolicy(10*time.Second, xtime.Second, 6*time.Hour),
									policy.NewStoragePolicy(5*time.Minute, xtime.Minute, 48*time.Hour),
									policy.NewStoragePolicy(10*time.Minute, xtime.Minute, 48*time.Hour),
								},
							},
							{
								AggregationID: aggregation.DefaultID,
								StoragePolicies: policy.StoragePolicies{
									policy.NewStoragePolicy(10*time.Second, xtime.Second, 2*time.Hour),
									policy.NewStoragePolicy(time.Minute, xtime.Minute, time.Hour),
								},
							},
							{
								AggregationID: aggregation.DefaultID,
								StoragePolicies: policy.StoragePolicies{
									policy.NewStoragePolicy(10*time.Second, xtime.Second, 12*time.Hour),
									policy.NewStoragePolicy(time.Minute, xtime.Minute, 24*time.Hour),
									policy.NewStoragePolicy(5*time.Minute, xtime.Minute, 48*time.Hour),
								},
							},
						},
					},
				},
				metadata.StagedMetadata{
					CutoverNanos: 22000,
					Tombstoned:   false,
					Metadata: metadata.Metadata{
						Pipelines: []metadata.PipelineMetadata{
							{
								AggregationID: aggregation.DefaultID,
								StoragePolicies: policy.StoragePolicies{
									policy.NewStoragePolicy(10*time.Second, xtime.Second, 6*time.Hour),
									policy.NewStoragePolicy(5*time.Minute, xtime.Minute, 48*time.Hour),
									policy.NewStoragePolicy(10*time.Minute, xtime.Minute, 48*time.Hour),
								},
							},
							{
								AggregationID: aggregation.DefaultID,
								StoragePolicies: policy.StoragePolicies{
									policy.NewStoragePolicy(10*time.Second, xtime.Second, 2*time.Hour),
									policy.NewStoragePolicy(time.Minute, xtime.Minute, time.Hour),
								},
							},
							{
								AggregationID: aggregation.DefaultID,
								StoragePolicies: policy.StoragePolicies{
									policy.NewStoragePolicy(10*time.Second, xtime.Second, 12*time.Hour),
									policy.NewStoragePolicy(time.Minute, xtime.Minute, 24*time.Hour),
									policy.NewStoragePolicy(5*time.Minute, xtime.Minute, 48*time.Hour),
								},
							},
						},
					},
				},
				metadata.StagedMetadata{
					CutoverNanos: 30000,
					Tombstoned:   false,
					Metadata: metadata.Metadata{
						Pipelines: []metadata.PipelineMetadata{
							{
								AggregationID: aggregation.DefaultID,
								StoragePolicies: policy.StoragePolicies{
									policy.NewStoragePolicy(30*time.Second, xtime.Second, 6*time.Hour),
								},
							},
							{
								AggregationID: aggregation.DefaultID,
								StoragePolicies: policy.StoragePolicies{
									policy.NewStoragePolicy(10*time.Second, xtime.Second, 2*time.Hour),
									policy.NewStoragePolicy(time.Minute, xtime.Minute, time.Hour),
								},
							},
							{
								AggregationID: aggregation.DefaultID,
								StoragePolicies: policy.StoragePolicies{
									policy.NewStoragePolicy(10*time.Second, xtime.Second, 12*time.Hour),
									policy.NewStoragePolicy(time.Minute, xtime.Minute, 24*time.Hour),
									policy.NewStoragePolicy(5*time.Minute, xtime.Minute, 48*time.Hour),
								},
							},
						},
					},
				},
				metadata.StagedMetadata{
					CutoverNanos: 34000,
					Tombstoned:   false,
					Metadata: metadata.Metadata{
						Pipelines: []metadata.PipelineMetadata{
							{
								AggregationID: aggregation.DefaultID,
								StoragePolicies: policy.StoragePolicies{
									policy.NewStoragePolicy(30*time.Second, xtime.Second, 6*time.Hour),
								},
							},
							{
								AggregationID: aggregation.DefaultID,
								StoragePolicies: policy.StoragePolicies{
									policy.NewStoragePolicy(10*time.Second, xtime.Second, 2*time.Hour),
									policy.NewStoragePolicy(time.Minute, xtime.Minute, time.Hour),
								},
							},
							{
								AggregationID: aggregation.MustCompressTypes(aggregation.Sum),
								StoragePolicies: policy.StoragePolicies{
									policy.NewStoragePolicy(10*time.Second, xtime.Second, 2*time.Hour),
									policy.NewStoragePolicy(time.Minute, xtime.Minute, time.Hour),
								},
							},
						},
					},
				},
				metadata.StagedMetadata{
					CutoverNanos: 35000,
					Tombstoned:   false,
					Metadata: metadata.Metadata{
						Pipelines: []metadata.PipelineMetadata{
							{
								AggregationID: aggregation.DefaultID,
								StoragePolicies: policy.StoragePolicies{
									policy.NewStoragePolicy(30*time.Second, xtime.Second, 6*time.Hour),
								},
							},
							{
								AggregationID: aggregation.MustCompressTypes(aggregation.Sum),
								StoragePolicies: policy.StoragePolicies{
									policy.NewStoragePolicy(10*time.Second, xtime.Second, 2*time.Hour),
									policy.NewStoragePolicy(time.Minute, xtime.Minute, time.Hour),
								},
							},
						},
					},
				},
			},
		},
		{
			id:            "mtagName1=mtagValue3",
			matchFrom:     4000,
			matchTo:       9000,
			expireAtNanos: 10000,
			forExistingIDResult: metadata.StagedMetadatas{
				metadata.DefaultStagedMetadata,
				metadata.StagedMetadata{
					CutoverNanos: 5000,
					Tombstoned:   false,
					Metadata: metadata.Metadata{
						Pipelines: []metadata.PipelineMetadata{
							{
								AggregationID: aggregation.DefaultID,
								StoragePolicies: policy.StoragePolicies{
									policy.NewStoragePolicy(10*time.Second, xtime.Second, 24*time.Hour),
								},
							},
						},
					},
				},
				metadata.StagedMetadata{
					CutoverNanos: 8000,
					Tombstoned:   false,
					Metadata:     metadata.DefaultMetadata,
				},
			},
		},
		{
			id:            "mtagName1=mtagValue2",
			matchFrom:     10000,
			matchTo:       40000,
			expireAtNanos: 100000,
			forExistingIDResult: metadata.StagedMetadatas{
				metadata.DefaultStagedMetadata,
				metadata.StagedMetadata{
					CutoverNanos: 24000,
					Tombstoned:   false,
					Metadata: metadata.Metadata{
						Pipelines: []metadata.PipelineMetadata{
							{
								AggregationID: aggregation.DefaultID,
								StoragePolicies: policy.StoragePolicies{
									policy.NewStoragePolicy(10*time.Second, xtime.Second, 24*time.Hour),
								},
							},
						},
					},
				},
				metadata.StagedMetadata{
					CutoverNanos: 24000,
					Tombstoned:   false,
					Metadata: metadata.Metadata{
						Pipelines: []metadata.PipelineMetadata{
							{
								AggregationID: aggregation.DefaultID,
								StoragePolicies: policy.StoragePolicies{
									policy.NewStoragePolicy(10*time.Second, xtime.Second, 24*time.Hour),
								},
							},
						},
					},
				},
				metadata.StagedMetadata{
					CutoverNanos: 24000,
					Tombstoned:   false,
					Metadata: metadata.Metadata{
						Pipelines: []metadata.PipelineMetadata{
							{
								AggregationID: aggregation.DefaultID,
								StoragePolicies: policy.StoragePolicies{
									policy.NewStoragePolicy(10*time.Second, xtime.Second, 24*time.Hour),
								},
							},
						},
					},
				},
				metadata.StagedMetadata{
					CutoverNanos: 24000,
					Tombstoned:   false,
					Metadata: metadata.Metadata{
						Pipelines: []metadata.PipelineMetadata{
							{
								AggregationID: aggregation.DefaultID,
								StoragePolicies: policy.StoragePolicies{
									policy.NewStoragePolicy(10*time.Second, xtime.Second, 24*time.Hour),
								},
							},
						},
					},
				},
			},
		},
		{
			id:            "shouldDropTagName1=shouldDropTagValue1",
			matchFrom:     25000,
			matchTo:       25001,
			expireAtNanos: 30000,
			forExistingIDResult: metadata.StagedMetadatas{
				metadata.StagedMetadata{
					CutoverNanos: 20000,
					Tombstoned:   false,
					Metadata: metadata.Metadata{
						Pipelines: metadata.DropPipelineMetadatas,
					},
				},
			},
		},
		{
			id:            "shouldDrop2TagName1=shouldDrop2TagValue1",
			matchFrom:     25000,
			matchTo:       25001,
			expireAtNanos: 30000,
			forExistingIDResult: metadata.StagedMetadatas{
				metadata.StagedMetadata{
					CutoverNanos: 20000,
					Tombstoned:   false,
					Metadata: metadata.Metadata{
						Pipelines: metadata.DropPipelineMetadatas,
					},
				},
			},
		},
		{
			id:            "shouldNotDropTagName1=shouldNotDropTagValue1",
			matchFrom:     25000,
			matchTo:       25001,
			expireAtNanos: 30000,
			forExistingIDResult: metadata.StagedMetadatas{
				metadata.StagedMetadata{
					CutoverNanos: 20000,
					Tombstoned:   false,
					Metadata: metadata.Metadata{
						Pipelines: []metadata.PipelineMetadata{
							{
								AggregationID: aggregation.DefaultID,
								StoragePolicies: policy.StoragePolicies{
									policy.NewStoragePolicy(10*time.Second, xtime.Second, 24*time.Hour),
								},
							},
						},
					},
				},
			},
		},
	}

	as := newActiveRuleSet(
		0,
		testMappingRules(t),
		nil,
		testTagsFilterOptions(),
		mockNewID,
		nil,
	)

	for i, input := range inputs {
		t.Run(fmt.Sprintf("input %d", i), func(t *testing.T) {
			res := as.ForwardMatch(b(input.id), input.matchFrom, input.matchTo)
			require.Equal(t, input.expireAtNanos, res.expireAtNanos)
			require.True(t, cmp.Equal(input.forExistingIDResult, res.ForExistingIDAt(0), testStagedMetadatasCmptOpts...))
			require.Equal(t, 0, res.NumNewRollupIDs())
		})
	}
}

func TestActiveRuleSetForwardMatchWithRollupRules(t *testing.T) {
	inputs := []testMatchInput{
		{
			id:            "rtagName1=rtagValue1,rtagName2=rtagValue2,rtagName3=rtagValue3",
			matchFrom:     25000,
			matchTo:       25001,
			expireAtNanos: 30000,
			forExistingIDResult: metadata.StagedMetadatas{
				metadata.StagedMetadata{
					CutoverNanos: 22000,
					Tombstoned:   false,
					Metadata: metadata.Metadata{
						Pipelines: []metadata.PipelineMetadata{
							metadata.DefaultPipelineMetadata,
							{
								AggregationID: aggregation.MustCompressTypes(aggregation.Sum),
								StoragePolicies: policy.StoragePolicies{
									policy.NewStoragePolicy(10*time.Second, xtime.Second, 6*time.Hour),
									policy.NewStoragePolicy(5*time.Minute, xtime.Minute, 48*time.Hour),
									policy.NewStoragePolicy(10*time.Minute, xtime.Minute, 48*time.Hour),
								},
								Pipeline: applied.NewPipeline([]applied.OpUnion{
									{
										Type: pipeline.RollupOpType,
										Rollup: applied.RollupOp{
											ID:            b("rName1|rtagName1=rtagValue1,rtagName2=rtagValue2"),
											AggregationID: aggregation.DefaultID,
										},
									},
								}),
							},
							{
								AggregationID: aggregation.MustCompressTypes(aggregation.Last),
								StoragePolicies: policy.StoragePolicies{
									policy.NewStoragePolicy(10*time.Second, xtime.Second, 2*time.Hour),
									policy.NewStoragePolicy(time.Minute, xtime.Minute, time.Hour),
								},
								Pipeline: applied.NewPipeline([]applied.OpUnion{
									{
										Type: pipeline.TransformationOpType,
										Transformation: pipeline.TransformationOp{
											Type: transformation.PerSecond,
										},
									},
									{
										Type: pipeline.RollupOpType,
										Rollup: applied.RollupOp{
											ID:            b("rName2|rtagName1=rtagValue1,rtagName2=rtagValue2"),
											AggregationID: aggregation.MustCompressTypes(aggregation.Sum),
										},
									},
								}),
							},
						},
					},
				},
			},
			forNewRollupIDsResult: []IDWithMetadatas{
				{
					ID: b("rName3|rtagName1=rtagValue1"),
					Metadatas: metadata.StagedMetadatas{
						metadata.StagedMetadata{
							CutoverNanos: 22000,
							Tombstoned:   false,
							Metadata: metadata.Metadata{
								Pipelines: []metadata.PipelineMetadata{
									{
										AggregationID: aggregation.DefaultID,
										StoragePolicies: policy.StoragePolicies{
											policy.NewStoragePolicy(10*time.Second, xtime.Second, 24*time.Hour),
										},
									},
								},
							},
						},
					},
				},
				{
					ID: b("rName3|rtagName1=rtagValue1,rtagName2=rtagValue2"),
					Metadatas: metadata.StagedMetadatas{
						metadata.StagedMetadata{
							CutoverNanos: 22000,
							Tombstoned:   false,
							Metadata: metadata.Metadata{
								Pipelines: []metadata.PipelineMetadata{
									{
										AggregationID: aggregation.DefaultID,
										StoragePolicies: policy.StoragePolicies{
											policy.NewStoragePolicy(10*time.Second, xtime.Second, 12*time.Hour),
											policy.NewStoragePolicy(time.Minute, xtime.Minute, 24*time.Hour),
											policy.NewStoragePolicy(5*time.Minute, xtime.Minute, 48*time.Hour),
										},
									},
								},
							},
						},
					},
				},
			},
		},
		{
			id:            "rtagName1=rtagValue2",
			matchFrom:     25000,
			matchTo:       25001,
			expireAtNanos: 30000,
			forExistingIDResult: metadata.StagedMetadatas{
				{
					CutoverNanos: 24000,
					Tombstoned:   false,
					Metadata:     metadata.DefaultMetadata,
				},
			},
			forNewRollupIDsResult: []IDWithMetadatas{
				{
					ID: b("rName4|rtagName1=rtagValue2"),
					Metadatas: metadata.StagedMetadatas{
						metadata.StagedMetadata{
							CutoverNanos: 24000,
							Tombstoned:   false,
							Metadata: metadata.Metadata{
								Pipelines: []metadata.PipelineMetadata{
									{
										AggregationID: aggregation.DefaultID,
										StoragePolicies: policy.StoragePolicies{
											policy.NewStoragePolicy(time.Minute, xtime.Minute, time.Hour),
										},
									},
								},
							},
						},
					},
				},
				{
					ID: b("rName5|rtagName1=rtagValue2"),
					Metadatas: metadata.StagedMetadatas{
						metadata.StagedMetadata{
							CutoverNanos: 24000,
							Tombstoned:   false,
							Metadata: metadata.Metadata{
								Pipelines: []metadata.PipelineMetadata{
									{
										AggregationID: aggregation.DefaultID,
										StoragePolicies: policy.StoragePolicies{
											policy.NewStoragePolicy(time.Second, xtime.Second, time.Minute),
										},
									},
								},
							},
						},
					},
				},
			},
		},
		{
			id:                  "rtagName5=rtagValue5",
			matchFrom:           25000,
			matchTo:             25001,
			expireAtNanos:       30000,
			forExistingIDResult: metadata.DefaultStagedMetadatas,
		},
		{
			id:            "rtagName1=rtagValue1,rtagName2=rtagValue2,rtagName3=rtagValue3",
			matchFrom:     10000,
			matchTo:       40000,
			expireAtNanos: 90000,
			forExistingIDResult: metadata.StagedMetadatas{
				{
					CutoverNanos: 10000,
					Tombstoned:   false,
					Metadata:     metadata.DefaultMetadata,
				},
				{
					CutoverNanos: 15000,
					Tombstoned:   false,
					Metadata:     metadata.DefaultMetadata,
				},
				{
					CutoverNanos: 20000,
					Tombstoned:   false,
					Metadata: metadata.Metadata{
						Pipelines: []metadata.PipelineMetadata{
							metadata.DefaultPipelineMetadata,
							{
								AggregationID: aggregation.MustCompressTypes(aggregation.Sum),
								StoragePolicies: policy.StoragePolicies{
									policy.NewStoragePolicy(10*time.Second, xtime.Second, 6*time.Hour),
									policy.NewStoragePolicy(5*time.Minute, xtime.Minute, 48*time.Hour),
									policy.NewStoragePolicy(10*time.Minute, xtime.Minute, 48*time.Hour),
								},
								Pipeline: applied.NewPipeline([]applied.OpUnion{
									{
										Type: pipeline.RollupOpType,
										Rollup: applied.RollupOp{
											ID:            b("rName1|rtagName1=rtagValue1,rtagName2=rtagValue2"),
											AggregationID: aggregation.DefaultID,
										},
									},
								}),
							},
						},
					},
				},
				{
					CutoverNanos: 22000,
					Tombstoned:   false,
					Metadata: metadata.Metadata{
						Pipelines: []metadata.PipelineMetadata{
							metadata.DefaultPipelineMetadata,
							{
								AggregationID: aggregation.MustCompressTypes(aggregation.Sum),
								StoragePolicies: policy.StoragePolicies{
									policy.NewStoragePolicy(10*time.Second, xtime.Second, 6*time.Hour),
									policy.NewStoragePolicy(5*time.Minute, xtime.Minute, 48*time.Hour),
									policy.NewStoragePolicy(10*time.Minute, xtime.Minute, 48*time.Hour),
								},
								Pipeline: applied.NewPipeline([]applied.OpUnion{
									{
										Type: pipeline.RollupOpType,
										Rollup: applied.RollupOp{
											ID:            b("rName1|rtagName1=rtagValue1,rtagName2=rtagValue2"),
											AggregationID: aggregation.DefaultID,
										},
									},
								}),
							},
							{
								AggregationID: aggregation.MustCompressTypes(aggregation.Last),
								StoragePolicies: policy.StoragePolicies{
									policy.NewStoragePolicy(10*time.Second, xtime.Second, 2*time.Hour),
									policy.NewStoragePolicy(time.Minute, xtime.Minute, time.Hour),
								},
								Pipeline: applied.NewPipeline([]applied.OpUnion{
									{
										Type: pipeline.TransformationOpType,
										Transformation: pipeline.TransformationOp{
											Type: transformation.PerSecond,
										},
									},
									{
										Type: pipeline.RollupOpType,
										Rollup: applied.RollupOp{
											ID:            b("rName2|rtagName1=rtagValue1,rtagName2=rtagValue2"),
											AggregationID: aggregation.MustCompressTypes(aggregation.Sum),
										},
									},
								}),
							},
						},
					},
				},
				{
					CutoverNanos: 22000,
					Tombstoned:   false,
					Metadata: metadata.Metadata{
						Pipelines: []metadata.PipelineMetadata{
							metadata.DefaultPipelineMetadata,
							{
								AggregationID: aggregation.MustCompressTypes(aggregation.Sum),
								StoragePolicies: policy.StoragePolicies{
									policy.NewStoragePolicy(10*time.Second, xtime.Second, 6*time.Hour),
									policy.NewStoragePolicy(5*time.Minute, xtime.Minute, 48*time.Hour),
									policy.NewStoragePolicy(10*time.Minute, xtime.Minute, 48*time.Hour),
								},
								Pipeline: applied.NewPipeline([]applied.OpUnion{
									{
										Type: pipeline.RollupOpType,
										Rollup: applied.RollupOp{
											ID:            b("rName1|rtagName1=rtagValue1,rtagName2=rtagValue2"),
											AggregationID: aggregation.DefaultID,
										},
									},
								}),
							},
							{
								AggregationID: aggregation.MustCompressTypes(aggregation.Last),
								StoragePolicies: policy.StoragePolicies{
									policy.NewStoragePolicy(10*time.Second, xtime.Second, 2*time.Hour),
									policy.NewStoragePolicy(time.Minute, xtime.Minute, time.Hour),
								},
								Pipeline: applied.NewPipeline([]applied.OpUnion{
									{
										Type: pipeline.TransformationOpType,
										Transformation: pipeline.TransformationOp{
											Type: transformation.PerSecond,
										},
									},
									{
										Type: pipeline.RollupOpType,
										Rollup: applied.RollupOp{
											ID:            b("rName2|rtagName1=rtagValue1,rtagName2=rtagValue2"),
											AggregationID: aggregation.MustCompressTypes(aggregation.Sum),
										},
									},
								}),
							},
						},
					},
				},
				{
					CutoverNanos: 30000,
					Tombstoned:   false,
					Metadata: metadata.Metadata{
						Pipelines: []metadata.PipelineMetadata{
							metadata.DefaultPipelineMetadata,
							{
								AggregationID: aggregation.DefaultID,
								StoragePolicies: policy.StoragePolicies{
									policy.NewStoragePolicy(30*time.Second, xtime.Second, 6*time.Hour),
								},
								Pipeline: applied.NewPipeline([]applied.OpUnion{
									{
										Type: pipeline.TransformationOpType,
										Transformation: pipeline.TransformationOp{
											Type: transformation.PerSecond,
										},
									},
									{
										Type: pipeline.RollupOpType,
										Rollup: applied.RollupOp{
											ID:            b("rName1|rtagName1=rtagValue1,rtagName2=rtagValue2"),
											AggregationID: aggregation.DefaultID,
										},
									},
								}),
							},
							{
								AggregationID: aggregation.MustCompressTypes(aggregation.Last),
								StoragePolicies: policy.StoragePolicies{
									policy.NewStoragePolicy(10*time.Second, xtime.Second, 2*time.Hour),
									policy.NewStoragePolicy(time.Minute, xtime.Minute, time.Hour),
								},
								Pipeline: applied.NewPipeline([]applied.OpUnion{
									{
										Type: pipeline.TransformationOpType,
										Transformation: pipeline.TransformationOp{
											Type: transformation.PerSecond,
										},
									},
									{
										Type: pipeline.RollupOpType,
										Rollup: applied.RollupOp{
											ID:            b("rName2|rtagName1=rtagValue1,rtagName2=rtagValue2"),
											AggregationID: aggregation.MustCompressTypes(aggregation.Sum),
										},
									},
								}),
							},
						},
					},
				},
				{
					CutoverNanos: 34000,
					Tombstoned:   false,
					Metadata: metadata.Metadata{
						Pipelines: []metadata.PipelineMetadata{
							metadata.DefaultPipelineMetadata,
							{
								AggregationID: aggregation.DefaultID,
								StoragePolicies: policy.StoragePolicies{
									policy.NewStoragePolicy(30*time.Second, xtime.Second, 6*time.Hour),
								},
								Pipeline: applied.NewPipeline([]applied.OpUnion{
									{
										Type: pipeline.TransformationOpType,
										Transformation: pipeline.TransformationOp{
											Type: transformation.PerSecond,
										},
									},
									{
										Type: pipeline.RollupOpType,
										Rollup: applied.RollupOp{
											ID:            b("rName1|rtagName1=rtagValue1,rtagName2=rtagValue2"),
											AggregationID: aggregation.DefaultID,
										},
									},
								}),
							},
							{
								AggregationID: aggregation.MustCompressTypes(aggregation.Last),
								StoragePolicies: policy.StoragePolicies{
									policy.NewStoragePolicy(10*time.Second, xtime.Second, 2*time.Hour),
									policy.NewStoragePolicy(time.Minute, xtime.Minute, time.Hour),
								},
								Pipeline: applied.NewPipeline([]applied.OpUnion{
									{
										Type: pipeline.TransformationOpType,
										Transformation: pipeline.TransformationOp{
											Type: transformation.PerSecond,
										},
									},
									{
										Type: pipeline.RollupOpType,
										Rollup: applied.RollupOp{
											ID:            b("rName2|rtagName1=rtagValue1,rtagName2=rtagValue2"),
											AggregationID: aggregation.MustCompressTypes(aggregation.Sum),
										},
									},
								}),
							},
						},
					},
				},
				{
					CutoverNanos: 35000,
					Tombstoned:   false,
					Metadata: metadata.Metadata{
						Pipelines: []metadata.PipelineMetadata{
							metadata.DefaultPipelineMetadata,
							{
								AggregationID: aggregation.DefaultID,
								StoragePolicies: policy.StoragePolicies{
									policy.NewStoragePolicy(30*time.Second, xtime.Second, 6*time.Hour),
								},
								Pipeline: applied.NewPipeline([]applied.OpUnion{
									{
										Type: pipeline.TransformationOpType,
										Transformation: pipeline.TransformationOp{
											Type: transformation.PerSecond,
										},
									},
									{
										Type: pipeline.RollupOpType,
										Rollup: applied.RollupOp{
											ID:            b("rName1|rtagName1=rtagValue1,rtagName2=rtagValue2"),
											AggregationID: aggregation.DefaultID,
										},
									},
								}),
							},
						},
					},
				},
				{
					CutoverNanos: 38000,
					Tombstoned:   false,
					Metadata: metadata.Metadata{
						Pipelines: []metadata.PipelineMetadata{
							metadata.DefaultPipelineMetadata,
							{
								AggregationID: aggregation.DefaultID,
								StoragePolicies: policy.StoragePolicies{
									policy.NewStoragePolicy(30*time.Second, xtime.Second, 6*time.Hour),
								},
								Pipeline: applied.NewPipeline([]applied.OpUnion{
									{
										Type: pipeline.TransformationOpType,
										Transformation: pipeline.TransformationOp{
											Type: transformation.PerSecond,
										},
									},
									{
										Type: pipeline.RollupOpType,
										Rollup: applied.RollupOp{
											ID:            b("rName1|rtagName1=rtagValue1,rtagName2=rtagValue2"),
											AggregationID: aggregation.DefaultID,
										},
									},
								}),
							},
						},
					},
				},
			},
			forNewRollupIDsResult: []IDWithMetadatas{
				{
					ID: b("rName1|rtagName1=rtagValue1,rtagName2=rtagValue2"),
					Metadatas: metadata.StagedMetadatas{
						{
							CutoverNanos: 10000,
							Tombstoned:   false,
							Metadata: metadata.Metadata{
								Pipelines: []metadata.PipelineMetadata{
									{
										AggregationID: aggregation.DefaultID,
										StoragePolicies: policy.StoragePolicies{
											policy.NewStoragePolicy(10*time.Second, xtime.Second, 24*time.Hour),
										},
									},
								},
							},
						},
						{
							CutoverNanos: 15000,
							Tombstoned:   false,
							Metadata: metadata.Metadata{
								Pipelines: []metadata.PipelineMetadata{
									{
										AggregationID: aggregation.DefaultID,
										StoragePolicies: policy.StoragePolicies{
											policy.NewStoragePolicy(10*time.Second, xtime.Second, 24*time.Hour),
										},
									},
								},
							},
						},
						{
							CutoverNanos: 20000,
							Tombstoned:   true,
						},
						{
							CutoverNanos: 22000,
							Tombstoned:   true,
						},
						{
							CutoverNanos: 24000,
							Tombstoned:   true,
						},
						{
							CutoverNanos: 30000,
							Tombstoned:   true,
						},
						{
							CutoverNanos: 34000,
							Tombstoned:   true,
						},
						{
							CutoverNanos: 35000,
							Tombstoned:   true,
						},
						{
							CutoverNanos: 38000,
							Tombstoned:   true,
						},
					},
				},
				{
					ID: b("rName2|rtagName1=rtagValue1,rtagName2=rtagValue2"),
					Metadatas: metadata.StagedMetadatas{
						{
							CutoverNanos: 15000,
							Tombstoned:   false,
							Metadata: metadata.Metadata{
								Pipelines: []metadata.PipelineMetadata{
									{
										AggregationID: aggregation.DefaultID,
										StoragePolicies: policy.StoragePolicies{
											policy.NewStoragePolicy(10*time.Second, xtime.Second, 12*time.Hour),
										},
									},
								},
							},
						},
						{
							CutoverNanos: 20000,
							Tombstoned:   false,
							Metadata: metadata.Metadata{
								Pipelines: []metadata.PipelineMetadata{
									{
										AggregationID: aggregation.DefaultID,
										StoragePolicies: policy.StoragePolicies{
											policy.NewStoragePolicy(10*time.Second, xtime.Second, 12*time.Hour),
										},
									},
								},
							},
						},
						{
							CutoverNanos: 22000,
							Tombstoned:   true,
						},
						{
							CutoverNanos: 24000,
							Tombstoned:   true,
						},
						{
							CutoverNanos: 30000,
							Tombstoned:   true,
						},
						{
							CutoverNanos: 34000,
							Tombstoned:   true,
						},
						{
							CutoverNanos: 35000,
							Tombstoned:   false,
							Metadata: metadata.Metadata{
								Pipelines: []metadata.PipelineMetadata{
									{
										AggregationID: aggregation.DefaultID,
										StoragePolicies: policy.StoragePolicies{
											policy.NewStoragePolicy(45*time.Second, xtime.Second, 12*time.Hour),
										},
									},
								},
							},
						},
						{
							CutoverNanos: 38000,
							Tombstoned:   false,
							Metadata: metadata.Metadata{
								Pipelines: []metadata.PipelineMetadata{
									{
										AggregationID: aggregation.DefaultID,
										StoragePolicies: policy.StoragePolicies{
											policy.NewStoragePolicy(45*time.Second, xtime.Second, 12*time.Hour),
										},
									},
								},
							},
						},
					},
				},
				{
					ID: b("rName3|rtagName1=rtagValue1"),
					Metadatas: metadata.StagedMetadatas{
						{
							CutoverNanos: 22000,
							Tombstoned:   false,
							Metadata: metadata.Metadata{
								Pipelines: []metadata.PipelineMetadata{
									{
										AggregationID: aggregation.DefaultID,
										StoragePolicies: policy.StoragePolicies{
											policy.NewStoragePolicy(10*time.Second, xtime.Second, 24*time.Hour),
										},
									},
								},
							},
						},
						{
							CutoverNanos: 22000,
							Tombstoned:   false,
							Metadata: metadata.Metadata{
								Pipelines: []metadata.PipelineMetadata{
									{
										AggregationID: aggregation.DefaultID,
										StoragePolicies: policy.StoragePolicies{
											policy.NewStoragePolicy(10*time.Second, xtime.Second, 24*time.Hour),
										},
									},
								},
							},
						},
						{
							CutoverNanos: 30000,
							Tombstoned:   false,
							Metadata: metadata.Metadata{
								Pipelines: []metadata.PipelineMetadata{
									{
										AggregationID: aggregation.DefaultID,
										StoragePolicies: policy.StoragePolicies{
											policy.NewStoragePolicy(10*time.Second, xtime.Second, 24*time.Hour),
										},
									},
								},
							},
						},
						{
							CutoverNanos: 34000,
							Tombstoned:   true,
						},
						{
							CutoverNanos: 35000,
							Tombstoned:   true,
						},
						{
							CutoverNanos: 38000,
							Tombstoned:   true,
						},
					},
				},
				{
					ID: b("rName3|rtagName1=rtagValue1,rtagName2=rtagValue2"),
					Metadatas: metadata.StagedMetadatas{
						{
							CutoverNanos: 22000,
							Tombstoned:   false,
							Metadata: metadata.Metadata{
								Pipelines: []metadata.PipelineMetadata{
									{
										AggregationID: aggregation.DefaultID,
										StoragePolicies: policy.StoragePolicies{
											policy.NewStoragePolicy(10*time.Second, xtime.Second, 12*time.Hour),
											policy.NewStoragePolicy(time.Minute, xtime.Minute, 24*time.Hour),
											policy.NewStoragePolicy(5*time.Minute, xtime.Minute, 48*time.Hour),
										},
									},
								},
							},
						},
						{
							CutoverNanos: 22000,
							Tombstoned:   false,
							Metadata: metadata.Metadata{
								Pipelines: []metadata.PipelineMetadata{
									{
										AggregationID: aggregation.DefaultID,
										StoragePolicies: policy.StoragePolicies{
											policy.NewStoragePolicy(10*time.Second, xtime.Second, 12*time.Hour),
											policy.NewStoragePolicy(time.Minute, xtime.Minute, 24*time.Hour),
											policy.NewStoragePolicy(5*time.Minute, xtime.Minute, 48*time.Hour),
										},
									},
								},
							},
						},
						{
							CutoverNanos: 30000,
							Tombstoned:   false,
							Metadata: metadata.Metadata{
								Pipelines: []metadata.PipelineMetadata{
									{
										AggregationID: aggregation.DefaultID,
										StoragePolicies: policy.StoragePolicies{
											policy.NewStoragePolicy(10*time.Second, xtime.Second, 12*time.Hour),
											policy.NewStoragePolicy(time.Minute, xtime.Minute, 24*time.Hour),
											policy.NewStoragePolicy(5*time.Minute, xtime.Minute, 48*time.Hour),
										},
									},
								},
							},
						},
						{
							CutoverNanos: 34000,
							Tombstoned:   false,
							Metadata: metadata.Metadata{
								Pipelines: []metadata.PipelineMetadata{
									{
										AggregationID: aggregation.DefaultID,
										StoragePolicies: policy.StoragePolicies{
											policy.NewStoragePolicy(10*time.Second, xtime.Second, 2*time.Hour),
											policy.NewStoragePolicy(time.Minute, xtime.Minute, time.Hour),
										},
									},
								},
							},
						},
						{
							CutoverNanos: 35000,
							Tombstoned:   false,
							Metadata: metadata.Metadata{
								Pipelines: []metadata.PipelineMetadata{
									{
										AggregationID: aggregation.DefaultID,
										StoragePolicies: policy.StoragePolicies{
											policy.NewStoragePolicy(10*time.Second, xtime.Second, 2*time.Hour),
											policy.NewStoragePolicy(time.Minute, xtime.Minute, time.Hour),
										},
									},
								},
							},
						},
						{
							CutoverNanos: 38000,
							Tombstoned:   true,
						},
					},
				},
			},
		},
	}

	as := newActiveRuleSet(
		0,
		nil,
		testRollupRules(t),
		testTagsFilterOptions(),
		mockNewID,
		nil,
	)

	for i, input := range inputs {
		t.Run(fmt.Sprintf("input %d", i), func(t *testing.T) {
			res := as.ForwardMatch(b(input.id), input.matchFrom, input.matchTo)
			require.Equal(t, input.expireAtNanos, res.expireAtNanos)
			require.True(t, cmp.Equal(input.forExistingIDResult, res.ForExistingIDAt(0), testStagedMetadatasCmptOpts...))
			require.Equal(t, len(input.forNewRollupIDsResult), res.NumNewRollupIDs())
			for i := 0; i < len(input.forNewRollupIDsResult); i++ {
				rollup := res.ForNewRollupIDsAt(i, 0)
				require.True(t, cmp.Equal(input.forNewRollupIDsResult[i], rollup, testIDWithMetadatasCmpOpts...))
			}
		})
	}
}

func TestActiveRuleSetForwardMatchWithMappingRulesAndRollupRules(t *testing.T) {
	inputs := []testMatchInput{
		{
			id:            "mtagName1=mtagValue1,rtagName1=rtagValue1,rtagName2=rtagValue2,rtagName3=rtagValue3",
			matchFrom:     25000,
			matchTo:       25001,
			expireAtNanos: 30000,
			forExistingIDResult: metadata.StagedMetadatas{
				metadata.StagedMetadata{
					CutoverNanos: 22000,
					Tombstoned:   false,
					Metadata: metadata.Metadata{
						Pipelines: []metadata.PipelineMetadata{
							{
								AggregationID: aggregation.DefaultID,
								StoragePolicies: policy.StoragePolicies{
									policy.NewStoragePolicy(10*time.Second, xtime.Second, 6*time.Hour),
									policy.NewStoragePolicy(5*time.Minute, xtime.Minute, 48*time.Hour),
									policy.NewStoragePolicy(10*time.Minute, xtime.Minute, 48*time.Hour),
								},
							},
							{
								AggregationID: aggregation.DefaultID,
								StoragePolicies: policy.StoragePolicies{
									policy.NewStoragePolicy(10*time.Second, xtime.Second, 2*time.Hour),
									policy.NewStoragePolicy(time.Minute, xtime.Minute, time.Hour),
								},
							},
							{
								AggregationID: aggregation.DefaultID,
								StoragePolicies: policy.StoragePolicies{
									policy.NewStoragePolicy(10*time.Second, xtime.Second, 12*time.Hour),
									policy.NewStoragePolicy(time.Minute, xtime.Minute, 24*time.Hour),
									policy.NewStoragePolicy(5*time.Minute, xtime.Minute, 48*time.Hour),
								},
							},
							{
								AggregationID: aggregation.MustCompressTypes(aggregation.Sum),
								StoragePolicies: policy.StoragePolicies{
									policy.NewStoragePolicy(10*time.Second, xtime.Second, 6*time.Hour),
									policy.NewStoragePolicy(5*time.Minute, xtime.Minute, 48*time.Hour),
									policy.NewStoragePolicy(10*time.Minute, xtime.Minute, 48*time.Hour),
								},
								Pipeline: applied.NewPipeline([]applied.OpUnion{
									{
										Type: pipeline.RollupOpType,
										Rollup: applied.RollupOp{
											ID:            b("rName1|rtagName1=rtagValue1,rtagName2=rtagValue2"),
											AggregationID: aggregation.DefaultID,
										},
									},
								}),
							},
							{
								AggregationID: aggregation.MustCompressTypes(aggregation.Last),
								StoragePolicies: policy.StoragePolicies{
									policy.NewStoragePolicy(10*time.Second, xtime.Second, 2*time.Hour),
									policy.NewStoragePolicy(time.Minute, xtime.Minute, time.Hour),
								},
								Pipeline: applied.NewPipeline([]applied.OpUnion{
									{
										Type: pipeline.TransformationOpType,
										Transformation: pipeline.TransformationOp{
											Type: transformation.PerSecond,
										},
									},
									{
										Type: pipeline.RollupOpType,
										Rollup: applied.RollupOp{
											ID:            b("rName2|rtagName1=rtagValue1,rtagName2=rtagValue2"),
											AggregationID: aggregation.MustCompressTypes(aggregation.Sum),
										},
									},
								}),
							},
						},
					},
				},
			},
			forNewRollupIDsResult: []IDWithMetadatas{
				{
					ID: b("rName3|rtagName1=rtagValue1"),
					Metadatas: metadata.StagedMetadatas{
						metadata.StagedMetadata{
							CutoverNanos: 22000,
							Tombstoned:   false,
							Metadata: metadata.Metadata{
								Pipelines: []metadata.PipelineMetadata{
									{
										AggregationID: aggregation.DefaultID,
										StoragePolicies: policy.StoragePolicies{
											policy.NewStoragePolicy(10*time.Second, xtime.Second, 24*time.Hour),
										},
									},
								},
							},
						},
					},
				},
				{
					ID: b("rName3|rtagName1=rtagValue1,rtagName2=rtagValue2"),
					Metadatas: metadata.StagedMetadatas{
						metadata.StagedMetadata{
							CutoverNanos: 22000,
							Tombstoned:   false,
							Metadata: metadata.Metadata{
								Pipelines: []metadata.PipelineMetadata{
									{
										AggregationID: aggregation.DefaultID,
										StoragePolicies: policy.StoragePolicies{
											policy.NewStoragePolicy(10*time.Second, xtime.Second, 12*time.Hour),
											policy.NewStoragePolicy(time.Minute, xtime.Minute, 24*time.Hour),
											policy.NewStoragePolicy(5*time.Minute, xtime.Minute, 48*time.Hour),
										},
									},
								},
							},
						},
					},
				},
			},
		},
		{
			id:            "mtagName1=mtagValue1,rtagName1=rtagValue1,rtagName2=rtagValue2,rtagName3=rtagValue3",
			matchFrom:     35000,
			matchTo:       35001,
			expireAtNanos: 38000,
			forExistingIDResult: metadata.StagedMetadatas{
				metadata.StagedMetadata{
					CutoverNanos: 35000,
					Tombstoned:   false,
					Metadata: metadata.Metadata{
						Pipelines: []metadata.PipelineMetadata{
							{
								AggregationID: aggregation.DefaultID,
								StoragePolicies: policy.StoragePolicies{
									policy.NewStoragePolicy(30*time.Second, xtime.Second, 6*time.Hour),
								},
							},
							{
								AggregationID: aggregation.MustCompressTypes(aggregation.Sum),
								StoragePolicies: policy.StoragePolicies{
									policy.NewStoragePolicy(10*time.Second, xtime.Second, 2*time.Hour),
									policy.NewStoragePolicy(time.Minute, xtime.Minute, time.Hour),
								},
							},
							{
								AggregationID: aggregation.DefaultID,
								StoragePolicies: policy.StoragePolicies{
									policy.NewStoragePolicy(30*time.Second, xtime.Second, 6*time.Hour),
								},
								Pipeline: applied.NewPipeline([]applied.OpUnion{
									{
										Type: pipeline.TransformationOpType,
										Transformation: pipeline.TransformationOp{
											Type: transformation.PerSecond,
										},
									},
									{
										Type: pipeline.RollupOpType,
										Rollup: applied.RollupOp{
											ID:            b("rName1|rtagName1=rtagValue1,rtagName2=rtagValue2"),
											AggregationID: aggregation.DefaultID,
										},
									},
								}),
							},
						},
					},
				},
			},
			forNewRollupIDsResult: []IDWithMetadatas{
				{
					ID: b("rName2|rtagName1=rtagValue1,rtagName2=rtagValue2"),
					Metadatas: metadata.StagedMetadatas{
						{
							CutoverNanos: 35000,
							Tombstoned:   false,
							Metadata: metadata.Metadata{
								Pipelines: []metadata.PipelineMetadata{
									{
										AggregationID: aggregation.DefaultID,
										StoragePolicies: policy.StoragePolicies{
											policy.NewStoragePolicy(45*time.Second, xtime.Second, 12*time.Hour),
										},
									},
								},
							},
						},
					},
				},
				{
					ID: b("rName3|rtagName1=rtagValue1,rtagName2=rtagValue2"),
					Metadatas: metadata.StagedMetadatas{
						{
							CutoverNanos: 35000,
							Tombstoned:   false,
							Metadata: metadata.Metadata{
								Pipelines: []metadata.PipelineMetadata{
									{
										AggregationID: aggregation.DefaultID,
										StoragePolicies: policy.StoragePolicies{
											policy.NewStoragePolicy(10*time.Second, xtime.Second, 2*time.Hour),
											policy.NewStoragePolicy(time.Minute, xtime.Minute, time.Hour),
										},
									},
								},
							},
						},
					},
				},
			},
		},
		{
			id:            "mtagName1=mtagValue2,rtagName1=rtagValue2",
			matchFrom:     25000,
			matchTo:       25001,
			expireAtNanos: 30000,
			forExistingIDResult: metadata.StagedMetadatas{
				metadata.StagedMetadata{
					CutoverNanos: 24000,
					Tombstoned:   false,
					Metadata: metadata.Metadata{
						Pipelines: []metadata.PipelineMetadata{
							{
								AggregationID: aggregation.DefaultID,
								StoragePolicies: policy.StoragePolicies{
									policy.NewStoragePolicy(10*time.Second, xtime.Second, 24*time.Hour),
								},
							},
						},
					},
				},
			},
			forNewRollupIDsResult: []IDWithMetadatas{
				{
					ID: b("rName4|rtagName1=rtagValue2"),
					Metadatas: metadata.StagedMetadatas{
						metadata.StagedMetadata{
							CutoverNanos: 24000,
							Tombstoned:   false,
							Metadata: metadata.Metadata{
								Pipelines: []metadata.PipelineMetadata{
									{
										AggregationID: aggregation.DefaultID,
										StoragePolicies: policy.StoragePolicies{
											policy.NewStoragePolicy(time.Minute, xtime.Minute, time.Hour),
										},
									},
								},
							},
						},
					},
				},
				{
					ID: b("rName5|rtagName1=rtagValue2"),
					Metadatas: metadata.StagedMetadatas{
						metadata.StagedMetadata{
							CutoverNanos: 24000,
							Tombstoned:   false,
							Metadata: metadata.Metadata{
								Pipelines: []metadata.PipelineMetadata{
									{
										AggregationID: aggregation.DefaultID,
										StoragePolicies: policy.StoragePolicies{
											policy.NewStoragePolicy(time.Second, xtime.Second, time.Minute),
										},
									},
								},
							},
						},
					},
				},
			},
		},
		{
			id:                  "mtagName1=mtagValue3,rtagName5=rtagValue5",
			matchFrom:           25000,
			matchTo:             25001,
			expireAtNanos:       30000,
			forExistingIDResult: metadata.DefaultStagedMetadatas,
		},
		{
			id:            "mtagName1=mtagValue1,rtagName1=rtagValue1,rtagName2=rtagValue2,rtagName3=rtagValue3",
			matchFrom:     10000,
			matchTo:       40000,
			expireAtNanos: 90000,
			forExistingIDResult: metadata.StagedMetadatas{
				metadata.StagedMetadata{
					CutoverNanos: 10000,
					Tombstoned:   false,
					Metadata: metadata.Metadata{
						Pipelines: []metadata.PipelineMetadata{
							{
								AggregationID: aggregation.MustCompressTypes(aggregation.Count),
								StoragePolicies: policy.StoragePolicies{
									policy.NewStoragePolicy(10*time.Second, xtime.Second, 24*time.Hour),
								},
							},
						},
					},
				},
				metadata.StagedMetadata{
					CutoverNanos: 15000,
					Tombstoned:   false,
					Metadata: metadata.Metadata{
						Pipelines: []metadata.PipelineMetadata{
							{
								AggregationID: aggregation.MustCompressTypes(aggregation.Count),
								StoragePolicies: policy.StoragePolicies{
									policy.NewStoragePolicy(10*time.Second, xtime.Second, 12*time.Hour),
								},
							},
							{
								AggregationID: aggregation.MustCompressTypes(aggregation.Mean),
								StoragePolicies: policy.StoragePolicies{
									policy.NewStoragePolicy(10*time.Second, xtime.Second, 12*time.Hour),
								},
							},
						},
					},
				},
				metadata.StagedMetadata{
					CutoverNanos: 20000,
					Tombstoned:   false,
					Metadata: metadata.Metadata{
						Pipelines: []metadata.PipelineMetadata{
							{
								AggregationID: aggregation.DefaultID,
								StoragePolicies: policy.StoragePolicies{
									policy.NewStoragePolicy(10*time.Second, xtime.Second, 6*time.Hour),
									policy.NewStoragePolicy(5*time.Minute, xtime.Minute, 48*time.Hour),
									policy.NewStoragePolicy(10*time.Minute, xtime.Minute, 48*time.Hour),
								},
							},
							{
								AggregationID: aggregation.MustCompressTypes(aggregation.Mean),
								StoragePolicies: policy.StoragePolicies{
									policy.NewStoragePolicy(10*time.Second, xtime.Second, 12*time.Hour),
								},
							},
							{
								AggregationID: aggregation.MustCompressTypes(aggregation.Sum),
								StoragePolicies: policy.StoragePolicies{
									policy.NewStoragePolicy(10*time.Second, xtime.Second, 6*time.Hour),
									policy.NewStoragePolicy(5*time.Minute, xtime.Minute, 48*time.Hour),
									policy.NewStoragePolicy(10*time.Minute, xtime.Minute, 48*time.Hour),
								},
								Pipeline: applied.NewPipeline([]applied.OpUnion{
									{
										Type: pipeline.RollupOpType,
										Rollup: applied.RollupOp{
											ID:            b("rName1|rtagName1=rtagValue1,rtagName2=rtagValue2"),
											AggregationID: aggregation.DefaultID,
										},
									},
								}),
							},
						},
					},
				},
				metadata.StagedMetadata{
					CutoverNanos: 22000,
					Tombstoned:   false,
					Metadata: metadata.Metadata{
						Pipelines: []metadata.PipelineMetadata{
							{
								AggregationID: aggregation.DefaultID,
								StoragePolicies: policy.StoragePolicies{
									policy.NewStoragePolicy(10*time.Second, xtime.Second, 6*time.Hour),
									policy.NewStoragePolicy(5*time.Minute, xtime.Minute, 48*time.Hour),
									policy.NewStoragePolicy(10*time.Minute, xtime.Minute, 48*time.Hour),
								},
							},
							{
								AggregationID: aggregation.DefaultID,
								StoragePolicies: policy.StoragePolicies{
									policy.NewStoragePolicy(10*time.Second, xtime.Second, 2*time.Hour),
									policy.NewStoragePolicy(time.Minute, xtime.Minute, time.Hour),
								},
							},
							{
								AggregationID: aggregation.DefaultID,
								StoragePolicies: policy.StoragePolicies{
									policy.NewStoragePolicy(10*time.Second, xtime.Second, 12*time.Hour),
									policy.NewStoragePolicy(time.Minute, xtime.Minute, 24*time.Hour),
									policy.NewStoragePolicy(5*time.Minute, xtime.Minute, 48*time.Hour),
								},
							},
							{
								AggregationID: aggregation.MustCompressTypes(aggregation.Sum),
								StoragePolicies: policy.StoragePolicies{
									policy.NewStoragePolicy(10*time.Second, xtime.Second, 6*time.Hour),
									policy.NewStoragePolicy(5*time.Minute, xtime.Minute, 48*time.Hour),
									policy.NewStoragePolicy(10*time.Minute, xtime.Minute, 48*time.Hour),
								},
								Pipeline: applied.NewPipeline([]applied.OpUnion{
									{
										Type: pipeline.RollupOpType,
										Rollup: applied.RollupOp{
											ID:            b("rName1|rtagName1=rtagValue1,rtagName2=rtagValue2"),
											AggregationID: aggregation.DefaultID,
										},
									},
								}),
							},
							{
								AggregationID: aggregation.MustCompressTypes(aggregation.Last),
								StoragePolicies: policy.StoragePolicies{
									policy.NewStoragePolicy(10*time.Second, xtime.Second, 2*time.Hour),
									policy.NewStoragePolicy(time.Minute, xtime.Minute, time.Hour),
								},
								Pipeline: applied.NewPipeline([]applied.OpUnion{
									{
										Type: pipeline.TransformationOpType,
										Transformation: pipeline.TransformationOp{
											Type: transformation.PerSecond,
										},
									},
									{
										Type: pipeline.RollupOpType,
										Rollup: applied.RollupOp{
											ID:            b("rName2|rtagName1=rtagValue1,rtagName2=rtagValue2"),
											AggregationID: aggregation.MustCompressTypes(aggregation.Sum),
										},
									},
								}),
							},
						},
					},
				},
				metadata.StagedMetadata{
					CutoverNanos: 22000,
					Tombstoned:   false,
					Metadata: metadata.Metadata{
						Pipelines: []metadata.PipelineMetadata{
							{
								AggregationID: aggregation.DefaultID,
								StoragePolicies: policy.StoragePolicies{
									policy.NewStoragePolicy(10*time.Second, xtime.Second, 6*time.Hour),
									policy.NewStoragePolicy(5*time.Minute, xtime.Minute, 48*time.Hour),
									policy.NewStoragePolicy(10*time.Minute, xtime.Minute, 48*time.Hour),
								},
							},
							{
								AggregationID: aggregation.DefaultID,
								StoragePolicies: policy.StoragePolicies{
									policy.NewStoragePolicy(10*time.Second, xtime.Second, 2*time.Hour),
									policy.NewStoragePolicy(time.Minute, xtime.Minute, time.Hour),
								},
							},
							{
								AggregationID: aggregation.DefaultID,
								StoragePolicies: policy.StoragePolicies{
									policy.NewStoragePolicy(10*time.Second, xtime.Second, 12*time.Hour),
									policy.NewStoragePolicy(time.Minute, xtime.Minute, 24*time.Hour),
									policy.NewStoragePolicy(5*time.Minute, xtime.Minute, 48*time.Hour),
								},
							},
							{
								AggregationID: aggregation.MustCompressTypes(aggregation.Sum),
								StoragePolicies: policy.StoragePolicies{
									policy.NewStoragePolicy(10*time.Second, xtime.Second, 6*time.Hour),
									policy.NewStoragePolicy(5*time.Minute, xtime.Minute, 48*time.Hour),
									policy.NewStoragePolicy(10*time.Minute, xtime.Minute, 48*time.Hour),
								},
								Pipeline: applied.NewPipeline([]applied.OpUnion{
									{
										Type: pipeline.RollupOpType,
										Rollup: applied.RollupOp{
											ID:            b("rName1|rtagName1=rtagValue1,rtagName2=rtagValue2"),
											AggregationID: aggregation.DefaultID,
										},
									},
								}),
							},
							{
								AggregationID: aggregation.MustCompressTypes(aggregation.Last),
								StoragePolicies: policy.StoragePolicies{
									policy.NewStoragePolicy(10*time.Second, xtime.Second, 2*time.Hour),
									policy.NewStoragePolicy(time.Minute, xtime.Minute, time.Hour),
								},
								Pipeline: applied.NewPipeline([]applied.OpUnion{
									{
										Type: pipeline.TransformationOpType,
										Transformation: pipeline.TransformationOp{
											Type: transformation.PerSecond,
										},
									},
									{
										Type: pipeline.RollupOpType,
										Rollup: applied.RollupOp{
											ID:            b("rName2|rtagName1=rtagValue1,rtagName2=rtagValue2"),
											AggregationID: aggregation.MustCompressTypes(aggregation.Sum),
										},
									},
								}),
							},
						},
					},
				},
				metadata.StagedMetadata{
					CutoverNanos: 30000,
					Tombstoned:   false,
					Metadata: metadata.Metadata{
						Pipelines: []metadata.PipelineMetadata{
							{
								AggregationID: aggregation.DefaultID,
								StoragePolicies: policy.StoragePolicies{
									policy.NewStoragePolicy(30*time.Second, xtime.Second, 6*time.Hour),
								},
							},
							{
								AggregationID: aggregation.DefaultID,
								StoragePolicies: policy.StoragePolicies{
									policy.NewStoragePolicy(10*time.Second, xtime.Second, 2*time.Hour),
									policy.NewStoragePolicy(time.Minute, xtime.Minute, time.Hour),
								},
							},
							{
								AggregationID: aggregation.DefaultID,
								StoragePolicies: policy.StoragePolicies{
									policy.NewStoragePolicy(10*time.Second, xtime.Second, 12*time.Hour),
									policy.NewStoragePolicy(time.Minute, xtime.Minute, 24*time.Hour),
									policy.NewStoragePolicy(5*time.Minute, xtime.Minute, 48*time.Hour),
								},
							},
							{
								AggregationID: aggregation.DefaultID,
								StoragePolicies: policy.StoragePolicies{
									policy.NewStoragePolicy(30*time.Second, xtime.Second, 6*time.Hour),
								},
								Pipeline: applied.NewPipeline([]applied.OpUnion{
									{
										Type: pipeline.TransformationOpType,
										Transformation: pipeline.TransformationOp{
											Type: transformation.PerSecond,
										},
									},
									{
										Type: pipeline.RollupOpType,
										Rollup: applied.RollupOp{
											ID:            b("rName1|rtagName1=rtagValue1,rtagName2=rtagValue2"),
											AggregationID: aggregation.DefaultID,
										},
									},
								}),
							},
							{
								AggregationID: aggregation.MustCompressTypes(aggregation.Last),
								StoragePolicies: policy.StoragePolicies{
									policy.NewStoragePolicy(10*time.Second, xtime.Second, 2*time.Hour),
									policy.NewStoragePolicy(time.Minute, xtime.Minute, time.Hour),
								},
								Pipeline: applied.NewPipeline([]applied.OpUnion{
									{
										Type: pipeline.TransformationOpType,
										Transformation: pipeline.TransformationOp{
											Type: transformation.PerSecond,
										},
									},
									{
										Type: pipeline.RollupOpType,
										Rollup: applied.RollupOp{
											ID:            b("rName2|rtagName1=rtagValue1,rtagName2=rtagValue2"),
											AggregationID: aggregation.MustCompressTypes(aggregation.Sum),
										},
									},
								}),
							},
						},
					},
				},
				metadata.StagedMetadata{
					CutoverNanos: 34000,
					Tombstoned:   false,
					Metadata: metadata.Metadata{
						Pipelines: []metadata.PipelineMetadata{
							{
								AggregationID: aggregation.DefaultID,
								StoragePolicies: policy.StoragePolicies{
									policy.NewStoragePolicy(30*time.Second, xtime.Second, 6*time.Hour),
								},
							},
							{
								AggregationID: aggregation.DefaultID,
								StoragePolicies: policy.StoragePolicies{
									policy.NewStoragePolicy(10*time.Second, xtime.Second, 2*time.Hour),
									policy.NewStoragePolicy(time.Minute, xtime.Minute, time.Hour),
								},
							},
							{
								AggregationID: aggregation.MustCompressTypes(aggregation.Sum),
								StoragePolicies: policy.StoragePolicies{
									policy.NewStoragePolicy(10*time.Second, xtime.Second, 2*time.Hour),
									policy.NewStoragePolicy(time.Minute, xtime.Minute, time.Hour),
								},
							},
							{
								AggregationID: aggregation.DefaultID,
								StoragePolicies: policy.StoragePolicies{
									policy.NewStoragePolicy(30*time.Second, xtime.Second, 6*time.Hour),
								},
								Pipeline: applied.NewPipeline([]applied.OpUnion{
									{
										Type: pipeline.TransformationOpType,
										Transformation: pipeline.TransformationOp{
											Type: transformation.PerSecond,
										},
									},
									{
										Type: pipeline.RollupOpType,
										Rollup: applied.RollupOp{
											ID:            b("rName1|rtagName1=rtagValue1,rtagName2=rtagValue2"),
											AggregationID: aggregation.DefaultID,
										},
									},
								}),
							},
							{
								AggregationID: aggregation.MustCompressTypes(aggregation.Last),
								StoragePolicies: policy.StoragePolicies{
									policy.NewStoragePolicy(10*time.Second, xtime.Second, 2*time.Hour),
									policy.NewStoragePolicy(time.Minute, xtime.Minute, time.Hour),
								},
								Pipeline: applied.NewPipeline([]applied.OpUnion{
									{
										Type: pipeline.TransformationOpType,
										Transformation: pipeline.TransformationOp{
											Type: transformation.PerSecond,
										},
									},
									{
										Type: pipeline.RollupOpType,
										Rollup: applied.RollupOp{
											ID:            b("rName2|rtagName1=rtagValue1,rtagName2=rtagValue2"),
											AggregationID: aggregation.MustCompressTypes(aggregation.Sum),
										},
									},
								}),
							},
						},
					},
				},
				metadata.StagedMetadata{
					CutoverNanos: 35000,
					Tombstoned:   false,
					Metadata: metadata.Metadata{
						Pipelines: []metadata.PipelineMetadata{
							{
								AggregationID: aggregation.DefaultID,
								StoragePolicies: policy.StoragePolicies{
									policy.NewStoragePolicy(30*time.Second, xtime.Second, 6*time.Hour),
								},
							},
							{
								AggregationID: aggregation.MustCompressTypes(aggregation.Sum),
								StoragePolicies: policy.StoragePolicies{
									policy.NewStoragePolicy(10*time.Second, xtime.Second, 2*time.Hour),
									policy.NewStoragePolicy(time.Minute, xtime.Minute, time.Hour),
								},
							},
							{
								AggregationID: aggregation.DefaultID,
								StoragePolicies: policy.StoragePolicies{
									policy.NewStoragePolicy(30*time.Second, xtime.Second, 6*time.Hour),
								},
								Pipeline: applied.NewPipeline([]applied.OpUnion{
									{
										Type: pipeline.TransformationOpType,
										Transformation: pipeline.TransformationOp{
											Type: transformation.PerSecond,
										},
									},
									{
										Type: pipeline.RollupOpType,
										Rollup: applied.RollupOp{
											ID:            b("rName1|rtagName1=rtagValue1,rtagName2=rtagValue2"),
											AggregationID: aggregation.DefaultID,
										},
									},
								}),
							},
						},
					},
				},
				metadata.StagedMetadata{
					CutoverNanos: 38000,
					Tombstoned:   false,
					Metadata: metadata.Metadata{
						Pipelines: []metadata.PipelineMetadata{
							{
								AggregationID: aggregation.DefaultID,
								StoragePolicies: policy.StoragePolicies{
									policy.NewStoragePolicy(30*time.Second, xtime.Second, 6*time.Hour),
								},
							},
							{
								AggregationID: aggregation.MustCompressTypes(aggregation.Sum),
								StoragePolicies: policy.StoragePolicies{
									policy.NewStoragePolicy(10*time.Second, xtime.Second, 2*time.Hour),
									policy.NewStoragePolicy(time.Minute, xtime.Minute, time.Hour),
								},
							},
							{
								AggregationID: aggregation.DefaultID,
								StoragePolicies: policy.StoragePolicies{
									policy.NewStoragePolicy(30*time.Second, xtime.Second, 6*time.Hour),
								},
								Pipeline: applied.NewPipeline([]applied.OpUnion{
									{
										Type: pipeline.TransformationOpType,
										Transformation: pipeline.TransformationOp{
											Type: transformation.PerSecond,
										},
									},
									{
										Type: pipeline.RollupOpType,
										Rollup: applied.RollupOp{
											ID:            b("rName1|rtagName1=rtagValue1,rtagName2=rtagValue2"),
											AggregationID: aggregation.DefaultID,
										},
									},
								}),
							},
						},
					},
				},
			},
			forNewRollupIDsResult: []IDWithMetadatas{
				{
					ID: b("rName1|rtagName1=rtagValue1,rtagName2=rtagValue2"),
					Metadatas: metadata.StagedMetadatas{
						{
							CutoverNanos: 10000,
							Tombstoned:   false,
							Metadata: metadata.Metadata{
								Pipelines: []metadata.PipelineMetadata{
									{
										AggregationID: aggregation.DefaultID,
										StoragePolicies: policy.StoragePolicies{
											policy.NewStoragePolicy(10*time.Second, xtime.Second, 24*time.Hour),
										},
									},
								},
							},
						},
						{
							CutoverNanos: 15000,
							Tombstoned:   false,
							Metadata: metadata.Metadata{
								Pipelines: []metadata.PipelineMetadata{
									{
										AggregationID: aggregation.DefaultID,
										StoragePolicies: policy.StoragePolicies{
											policy.NewStoragePolicy(10*time.Second, xtime.Second, 24*time.Hour),
										},
									},
								},
							},
						},
						{
							CutoverNanos: 20000,
							Tombstoned:   true,
						},
						{
							CutoverNanos: 22000,
							Tombstoned:   true,
						},
						{
							CutoverNanos: 24000,
							Tombstoned:   true,
						},
						{
							CutoverNanos: 30000,
							Tombstoned:   true,
						},
						{
							CutoverNanos: 34000,
							Tombstoned:   true,
						},
						{
							CutoverNanos: 35000,
							Tombstoned:   true,
						},
						{
							CutoverNanos: 38000,
							Tombstoned:   true,
						},
					},
				},
				{
					ID: b("rName2|rtagName1=rtagValue1,rtagName2=rtagValue2"),
					Metadatas: metadata.StagedMetadatas{
						{
							CutoverNanos: 15000,
							Tombstoned:   false,
							Metadata: metadata.Metadata{
								Pipelines: []metadata.PipelineMetadata{
									{
										AggregationID: aggregation.DefaultID,
										StoragePolicies: policy.StoragePolicies{
											policy.NewStoragePolicy(10*time.Second, xtime.Second, 12*time.Hour),
										},
									},
								},
							},
						},
						{
							CutoverNanos: 20000,
							Tombstoned:   false,
							Metadata: metadata.Metadata{
								Pipelines: []metadata.PipelineMetadata{
									{
										AggregationID: aggregation.DefaultID,
										StoragePolicies: policy.StoragePolicies{
											policy.NewStoragePolicy(10*time.Second, xtime.Second, 12*time.Hour),
										},
									},
								},
							},
						},
						{
							CutoverNanos: 22000,
							Tombstoned:   true,
						},
						{
							CutoverNanos: 24000,
							Tombstoned:   true,
						},
						{
							CutoverNanos: 30000,
							Tombstoned:   true,
						},
						{
							CutoverNanos: 34000,
							Tombstoned:   true,
						},
						{
							CutoverNanos: 35000,
							Tombstoned:   false,
							Metadata: metadata.Metadata{
								Pipelines: []metadata.PipelineMetadata{
									{
										AggregationID: aggregation.DefaultID,
										StoragePolicies: policy.StoragePolicies{
											policy.NewStoragePolicy(45*time.Second, xtime.Second, 12*time.Hour),
										},
									},
								},
							},
						},
						{
							CutoverNanos: 38000,
							Tombstoned:   false,
							Metadata: metadata.Metadata{
								Pipelines: []metadata.PipelineMetadata{
									{
										AggregationID: aggregation.DefaultID,
										StoragePolicies: policy.StoragePolicies{
											policy.NewStoragePolicy(45*time.Second, xtime.Second, 12*time.Hour),
										},
									},
								},
							},
						},
					},
				},
				{
					ID: b("rName3|rtagName1=rtagValue1"),
					Metadatas: metadata.StagedMetadatas{
						{
							CutoverNanos: 22000,
							Tombstoned:   false,
							Metadata: metadata.Metadata{
								Pipelines: []metadata.PipelineMetadata{
									{
										AggregationID: aggregation.DefaultID,
										StoragePolicies: policy.StoragePolicies{
											policy.NewStoragePolicy(10*time.Second, xtime.Second, 24*time.Hour),
										},
									},
								},
							},
						},
						{
							CutoverNanos: 22000,
							Tombstoned:   false,
							Metadata: metadata.Metadata{
								Pipelines: []metadata.PipelineMetadata{
									{
										AggregationID: aggregation.DefaultID,
										StoragePolicies: policy.StoragePolicies{
											policy.NewStoragePolicy(10*time.Second, xtime.Second, 24*time.Hour),
										},
									},
								},
							},
						},
						{
							CutoverNanos: 30000,
							Tombstoned:   false,
							Metadata: metadata.Metadata{
								Pipelines: []metadata.PipelineMetadata{
									{
										AggregationID: aggregation.DefaultID,
										StoragePolicies: policy.StoragePolicies{
											policy.NewStoragePolicy(10*time.Second, xtime.Second, 24*time.Hour),
										},
									},
								},
							},
						},
						{
							CutoverNanos: 34000,
							Tombstoned:   true,
						},
						{
							CutoverNanos: 35000,
							Tombstoned:   true,
						},
						{
							CutoverNanos: 38000,
							Tombstoned:   true,
						},
					},
				},
				{
					ID: b("rName3|rtagName1=rtagValue1,rtagName2=rtagValue2"),
					Metadatas: metadata.StagedMetadatas{
						{
							CutoverNanos: 22000,
							Tombstoned:   false,
							Metadata: metadata.Metadata{
								Pipelines: []metadata.PipelineMetadata{
									{
										AggregationID: aggregation.DefaultID,
										StoragePolicies: policy.StoragePolicies{
											policy.NewStoragePolicy(10*time.Second, xtime.Second, 12*time.Hour),
											policy.NewStoragePolicy(time.Minute, xtime.Minute, 24*time.Hour),
											policy.NewStoragePolicy(5*time.Minute, xtime.Minute, 48*time.Hour),
										},
									},
								},
							},
						},
						{
							CutoverNanos: 22000,
							Tombstoned:   false,
							Metadata: metadata.Metadata{
								Pipelines: []metadata.PipelineMetadata{
									{
										AggregationID: aggregation.DefaultID,
										StoragePolicies: policy.StoragePolicies{
											policy.NewStoragePolicy(10*time.Second, xtime.Second, 12*time.Hour),
											policy.NewStoragePolicy(time.Minute, xtime.Minute, 24*time.Hour),
											policy.NewStoragePolicy(5*time.Minute, xtime.Minute, 48*time.Hour),
										},
									},
								},
							},
						},
						{
							CutoverNanos: 30000,
							Tombstoned:   false,
							Metadata: metadata.Metadata{
								Pipelines: []metadata.PipelineMetadata{
									{
										AggregationID: aggregation.DefaultID,
										StoragePolicies: policy.StoragePolicies{
											policy.NewStoragePolicy(10*time.Second, xtime.Second, 12*time.Hour),
											policy.NewStoragePolicy(time.Minute, xtime.Minute, 24*time.Hour),
											policy.NewStoragePolicy(5*time.Minute, xtime.Minute, 48*time.Hour),
										},
									},
								},
							},
						},
						{
							CutoverNanos: 34000,
							Tombstoned:   false,
							Metadata: metadata.Metadata{
								Pipelines: []metadata.PipelineMetadata{
									{
										AggregationID: aggregation.DefaultID,
										StoragePolicies: policy.StoragePolicies{
											policy.NewStoragePolicy(10*time.Second, xtime.Second, 2*time.Hour),
											policy.NewStoragePolicy(time.Minute, xtime.Minute, time.Hour),
										},
									},
								},
							},
						},
						{
							CutoverNanos: 35000,
							Tombstoned:   false,
							Metadata: metadata.Metadata{
								Pipelines: []metadata.PipelineMetadata{
									{
										AggregationID: aggregation.DefaultID,
										StoragePolicies: policy.StoragePolicies{
											policy.NewStoragePolicy(10*time.Second, xtime.Second, 2*time.Hour),
											policy.NewStoragePolicy(time.Minute, xtime.Minute, time.Hour),
										},
									},
								},
							},
						},
						{
							CutoverNanos: 38000,
							Tombstoned:   true,
						},
					},
				},
			},
		},
		{
<<<<<<< HEAD
			id:            "rtagName1=rtagValue1,rtagName2=rtagValue2,rtagName3=rtagValue3,shouldDropTagName1=shouldDropTagValue1",
			matchFrom:     35000,
			matchTo:       35001,
			expireAtNanos: 38000,
			forExistingIDResult: metadata.StagedMetadatas{
				metadata.StagedMetadata{
					CutoverNanos: 35000,
					Tombstoned:   false,
					Metadata: metadata.Metadata{
						Pipelines: metadata.DropPipelineMetadatas,
					},
				},
			},
			forNewRollupIDsResult: []IDWithMetadatas{
				{
					ID: b("rName2|rtagName1=rtagValue1,rtagName2=rtagValue2"),
					Metadatas: metadata.StagedMetadatas{
						{
							CutoverNanos: 35000,
							Tombstoned:   false,
							Metadata: metadata.Metadata{
								Pipelines: []metadata.PipelineMetadata{
									{
										AggregationID: aggregation.DefaultID,
										StoragePolicies: policy.StoragePolicies{
											policy.NewStoragePolicy(45*time.Second, xtime.Second, 12*time.Hour),
										},
									},
								},
							},
						},
					},
				},
				{
					ID: b("rName3|rtagName1=rtagValue1,rtagName2=rtagValue2"),
					Metadatas: metadata.StagedMetadatas{
						{
							CutoverNanos: 35000,
							Tombstoned:   false,
							Metadata: metadata.Metadata{
								Pipelines: []metadata.PipelineMetadata{
									{
										AggregationID: aggregation.DefaultID,
										StoragePolicies: policy.StoragePolicies{
											policy.NewStoragePolicy(10*time.Second, xtime.Second, 2*time.Hour),
											policy.NewStoragePolicy(time.Minute, xtime.Minute, time.Hour),
										},
									},
								},
							},
						},
					},
=======
			id:            "mtagName1=mtagValue3",
			matchFrom:     4000,
			matchTo:       9000,
			expireAtNanos: 10000,
			forExistingIDResult: metadata.StagedMetadatas{
				metadata.DefaultStagedMetadata,
				metadata.StagedMetadata{
					CutoverNanos: 5000,
					Tombstoned:   false,
					Metadata: metadata.Metadata{
						Pipelines: []metadata.PipelineMetadata{
							{
								AggregationID: aggregation.DefaultID,
								StoragePolicies: policy.StoragePolicies{
									policy.NewStoragePolicy(10*time.Second, xtime.Second, 24*time.Hour),
								},
							},
						},
					},
				},
				metadata.StagedMetadata{
					CutoverNanos: 8000,
					Tombstoned:   false,
					Metadata:     metadata.DefaultMetadata,
>>>>>>> d92603d5
				},
			},
		},
	}

	as := newActiveRuleSet(
		0,
		testMappingRules(t),
		testRollupRules(t),
		testTagsFilterOptions(),
		mockNewID,
		nil,
	)

	for i, input := range inputs {
		t.Run(fmt.Sprintf("input %d", i), func(t *testing.T) {
			res := as.ForwardMatch(b(input.id), input.matchFrom, input.matchTo)
			require.Equal(t, input.expireAtNanos, res.expireAtNanos)
			require.True(t, cmp.Equal(input.forExistingIDResult, res.ForExistingIDAt(0), testStagedMetadatasCmptOpts...))
			require.Equal(t, len(input.forNewRollupIDsResult), res.NumNewRollupIDs())
			for i := 0; i < len(input.forNewRollupIDsResult); i++ {
				rollup := res.ForNewRollupIDsAt(i, 0)
				require.True(t, cmp.Equal(input.forNewRollupIDsResult[i], rollup, testIDWithMetadatasCmpOpts...))
			}
		})
	}
}

func TestActiveRuleSetReverseMatchWithMappingRulesForNonRollupID(t *testing.T) {
	inputs := []testMatchInput{
		{
			id:              "mtagName1=mtagValue1",
			matchFrom:       25000,
			matchTo:         25001,
			metricType:      metric.CounterType,
			aggregationType: aggregation.Sum,
			expireAtNanos:   30000,
			forExistingIDResult: metadata.StagedMetadatas{
				metadata.StagedMetadata{
					CutoverNanos: 22000,
					Tombstoned:   false,
					Metadata: metadata.Metadata{
						Pipelines: []metadata.PipelineMetadata{
							{
								AggregationID: aggregation.DefaultID,
								StoragePolicies: policy.StoragePolicies{
									policy.NewStoragePolicy(10*time.Second, xtime.Second, 6*time.Hour),
									policy.NewStoragePolicy(5*time.Minute, xtime.Minute, 48*time.Hour),
									policy.NewStoragePolicy(10*time.Minute, xtime.Minute, 48*time.Hour),
								},
							},
							{
								AggregationID: aggregation.DefaultID,
								StoragePolicies: policy.StoragePolicies{
									policy.NewStoragePolicy(10*time.Second, xtime.Second, 2*time.Hour),
									policy.NewStoragePolicy(time.Minute, xtime.Minute, time.Hour),
								},
							},
							{
								AggregationID: aggregation.DefaultID,
								StoragePolicies: policy.StoragePolicies{
									policy.NewStoragePolicy(10*time.Second, xtime.Second, 12*time.Hour),
									policy.NewStoragePolicy(time.Minute, xtime.Minute, 24*time.Hour),
									policy.NewStoragePolicy(5*time.Minute, xtime.Minute, 48*time.Hour),
								},
							},
						},
					},
				},
			},
		},
		{
			id:              "mtagName1=mtagValue1",
			matchFrom:       35000,
			matchTo:         35001,
			metricType:      metric.CounterType,
			aggregationType: aggregation.Sum,
			expireAtNanos:   100000,
			forExistingIDResult: metadata.StagedMetadatas{
				metadata.StagedMetadata{
					CutoverNanos: 35000,
					Tombstoned:   false,
					Metadata: metadata.Metadata{
						Pipelines: []metadata.PipelineMetadata{
							{
								AggregationID: aggregation.DefaultID,
								StoragePolicies: policy.StoragePolicies{
									policy.NewStoragePolicy(30*time.Second, xtime.Second, 6*time.Hour),
								},
							},
							{
								AggregationID: aggregation.MustCompressTypes(aggregation.Sum),
								StoragePolicies: policy.StoragePolicies{
									policy.NewStoragePolicy(10*time.Second, xtime.Second, 2*time.Hour),
									policy.NewStoragePolicy(time.Minute, xtime.Minute, time.Hour),
								},
							},
						},
					},
				},
			},
		},
		{
			id:              "mtagName1=mtagValue2",
			matchFrom:       25000,
			matchTo:         25001,
			metricType:      metric.CounterType,
			aggregationType: aggregation.Sum,
			expireAtNanos:   30000,
			forExistingIDResult: metadata.StagedMetadatas{
				metadata.StagedMetadata{
					CutoverNanos: 24000,
					Tombstoned:   false,
					Metadata: metadata.Metadata{
						Pipelines: []metadata.PipelineMetadata{
							{
								AggregationID: aggregation.DefaultID,
								StoragePolicies: policy.StoragePolicies{
									policy.NewStoragePolicy(10*time.Second, xtime.Second, 24*time.Hour),
								},
							},
						},
					},
				},
			},
		},
		{
			id:                  "mtagName1=mtagValue3",
			matchFrom:           25000,
			matchTo:             25001,
			metricType:          metric.CounterType,
			aggregationType:     aggregation.Sum,
			expireAtNanos:       30000,
			forExistingIDResult: metadata.DefaultStagedMetadatas,
		},
		{
			id:                  "mtagName1=mtagValue3",
			matchFrom:           25000,
			matchTo:             25001,
			metricType:          metric.CounterType,
			aggregationType:     aggregation.Min,
			expireAtNanos:       30000,
			forExistingIDResult: nil,
		},
		{
			id:                  "mtagName1=mtagValue1",
			matchFrom:           10000,
			matchTo:             12000,
			metricType:          metric.CounterType,
			aggregationType:     aggregation.Sum,
			expireAtNanos:       15000,
			forExistingIDResult: nil,
		},
		{
			id:              "mtagName1=mtagValue1",
			matchFrom:       10000,
			matchTo:         21000,
			metricType:      metric.CounterType,
			aggregationType: aggregation.Sum,
			expireAtNanos:   22000,
			forExistingIDResult: metadata.StagedMetadatas{
				metadata.StagedMetadata{
					CutoverNanos: 20000,
					Tombstoned:   false,
					Metadata: metadata.Metadata{
						Pipelines: []metadata.PipelineMetadata{
							{
								AggregationID: aggregation.DefaultID,
								StoragePolicies: policy.StoragePolicies{
									policy.NewStoragePolicy(10*time.Second, xtime.Second, 6*time.Hour),
									policy.NewStoragePolicy(5*time.Minute, xtime.Minute, 48*time.Hour),
									policy.NewStoragePolicy(10*time.Minute, xtime.Minute, 48*time.Hour),
								},
							},
						},
					},
				},
			},
		},
		{
			id:              "mtagName1=mtagValue1",
			matchFrom:       10000,
			matchTo:         40000,
			metricType:      metric.TimerType,
			aggregationType: aggregation.Count,
			expireAtNanos:   100000,
			forExistingIDResult: metadata.StagedMetadatas{
				metadata.StagedMetadata{
					CutoverNanos: 10000,
					Tombstoned:   false,
					Metadata: metadata.Metadata{
						Pipelines: []metadata.PipelineMetadata{
							{
								AggregationID: aggregation.MustCompressTypes(aggregation.Count),
								StoragePolicies: policy.StoragePolicies{
									policy.NewStoragePolicy(10*time.Second, xtime.Second, 24*time.Hour),
								},
							},
						},
					},
				},
				metadata.StagedMetadata{
					CutoverNanos: 15000,
					Tombstoned:   false,
					Metadata: metadata.Metadata{
						Pipelines: []metadata.PipelineMetadata{
							{
								AggregationID: aggregation.MustCompressTypes(aggregation.Count),
								StoragePolicies: policy.StoragePolicies{
									policy.NewStoragePolicy(10*time.Second, xtime.Second, 12*time.Hour),
								},
							},
						},
					},
				},
				metadata.StagedMetadata{
					CutoverNanos: 20000,
					Tombstoned:   false,
					Metadata: metadata.Metadata{
						Pipelines: []metadata.PipelineMetadata{
							{
								AggregationID: aggregation.DefaultID,
								StoragePolicies: policy.StoragePolicies{
									policy.NewStoragePolicy(10*time.Second, xtime.Second, 6*time.Hour),
									policy.NewStoragePolicy(5*time.Minute, xtime.Minute, 48*time.Hour),
									policy.NewStoragePolicy(10*time.Minute, xtime.Minute, 48*time.Hour),
								},
							},
						},
					},
				},
				metadata.StagedMetadata{
					CutoverNanos: 22000,
					Tombstoned:   false,
					Metadata: metadata.Metadata{
						Pipelines: []metadata.PipelineMetadata{
							{
								AggregationID: aggregation.DefaultID,
								StoragePolicies: policy.StoragePolicies{
									policy.NewStoragePolicy(10*time.Second, xtime.Second, 6*time.Hour),
									policy.NewStoragePolicy(5*time.Minute, xtime.Minute, 48*time.Hour),
									policy.NewStoragePolicy(10*time.Minute, xtime.Minute, 48*time.Hour),
								},
							},
							{
								AggregationID: aggregation.DefaultID,
								StoragePolicies: policy.StoragePolicies{
									policy.NewStoragePolicy(10*time.Second, xtime.Second, 2*time.Hour),
									policy.NewStoragePolicy(time.Minute, xtime.Minute, time.Hour),
								},
							},
							{
								AggregationID: aggregation.DefaultID,
								StoragePolicies: policy.StoragePolicies{
									policy.NewStoragePolicy(10*time.Second, xtime.Second, 12*time.Hour),
									policy.NewStoragePolicy(time.Minute, xtime.Minute, 24*time.Hour),
									policy.NewStoragePolicy(5*time.Minute, xtime.Minute, 48*time.Hour),
								},
							},
						},
					},
				},
				metadata.StagedMetadata{
					CutoverNanos: 22000,
					Tombstoned:   false,
					Metadata: metadata.Metadata{
						Pipelines: []metadata.PipelineMetadata{
							{
								AggregationID: aggregation.DefaultID,
								StoragePolicies: policy.StoragePolicies{
									policy.NewStoragePolicy(10*time.Second, xtime.Second, 6*time.Hour),
									policy.NewStoragePolicy(5*time.Minute, xtime.Minute, 48*time.Hour),
									policy.NewStoragePolicy(10*time.Minute, xtime.Minute, 48*time.Hour),
								},
							},
							{
								AggregationID: aggregation.DefaultID,
								StoragePolicies: policy.StoragePolicies{
									policy.NewStoragePolicy(10*time.Second, xtime.Second, 2*time.Hour),
									policy.NewStoragePolicy(time.Minute, xtime.Minute, time.Hour),
								},
							},
							{
								AggregationID: aggregation.DefaultID,
								StoragePolicies: policy.StoragePolicies{
									policy.NewStoragePolicy(10*time.Second, xtime.Second, 12*time.Hour),
									policy.NewStoragePolicy(time.Minute, xtime.Minute, 24*time.Hour),
									policy.NewStoragePolicy(5*time.Minute, xtime.Minute, 48*time.Hour),
								},
							},
						},
					},
				},
				metadata.StagedMetadata{
					CutoverNanos: 30000,
					Tombstoned:   false,
					Metadata: metadata.Metadata{
						Pipelines: []metadata.PipelineMetadata{
							{
								AggregationID: aggregation.DefaultID,
								StoragePolicies: policy.StoragePolicies{
									policy.NewStoragePolicy(30*time.Second, xtime.Second, 6*time.Hour),
								},
							},
							{
								AggregationID: aggregation.DefaultID,
								StoragePolicies: policy.StoragePolicies{
									policy.NewStoragePolicy(10*time.Second, xtime.Second, 2*time.Hour),
									policy.NewStoragePolicy(time.Minute, xtime.Minute, time.Hour),
								},
							},
							{
								AggregationID: aggregation.DefaultID,
								StoragePolicies: policy.StoragePolicies{
									policy.NewStoragePolicy(10*time.Second, xtime.Second, 12*time.Hour),
									policy.NewStoragePolicy(time.Minute, xtime.Minute, 24*time.Hour),
									policy.NewStoragePolicy(5*time.Minute, xtime.Minute, 48*time.Hour),
								},
							},
						},
					},
				},
				metadata.StagedMetadata{
					CutoverNanos: 34000,
					Tombstoned:   false,
					Metadata: metadata.Metadata{
						Pipelines: []metadata.PipelineMetadata{
							{
								AggregationID: aggregation.DefaultID,
								StoragePolicies: policy.StoragePolicies{
									policy.NewStoragePolicy(30*time.Second, xtime.Second, 6*time.Hour),
								},
							},
							{
								AggregationID: aggregation.DefaultID,
								StoragePolicies: policy.StoragePolicies{
									policy.NewStoragePolicy(10*time.Second, xtime.Second, 2*time.Hour),
									policy.NewStoragePolicy(time.Minute, xtime.Minute, time.Hour),
								},
							},
						},
					},
				},
				metadata.StagedMetadata{
					CutoverNanos: 35000,
					Tombstoned:   false,
					Metadata: metadata.Metadata{
						Pipelines: []metadata.PipelineMetadata{
							{
								AggregationID: aggregation.DefaultID,
								StoragePolicies: policy.StoragePolicies{
									policy.NewStoragePolicy(30*time.Second, xtime.Second, 6*time.Hour),
								},
							},
						},
					},
				},
			},
		},
		{
			id:              "mtagName1=mtagValue2",
			matchFrom:       10000,
			matchTo:         40000,
			metricType:      metric.CounterType,
			aggregationType: aggregation.Sum,
			expireAtNanos:   100000,
			forExistingIDResult: metadata.StagedMetadatas{
				metadata.DefaultStagedMetadata,
				metadata.StagedMetadata{
					CutoverNanos: 24000,
					Tombstoned:   false,
					Metadata: metadata.Metadata{
						Pipelines: []metadata.PipelineMetadata{
							{
								AggregationID: aggregation.DefaultID,
								StoragePolicies: policy.StoragePolicies{
									policy.NewStoragePolicy(10*time.Second, xtime.Second, 24*time.Hour),
								},
							},
						},
					},
				},
				metadata.StagedMetadata{
					CutoverNanos: 24000,
					Tombstoned:   false,
					Metadata: metadata.Metadata{
						Pipelines: []metadata.PipelineMetadata{
							{
								AggregationID: aggregation.DefaultID,
								StoragePolicies: policy.StoragePolicies{
									policy.NewStoragePolicy(10*time.Second, xtime.Second, 24*time.Hour),
								},
							},
						},
					},
				},
				metadata.StagedMetadata{
					CutoverNanos: 24000,
					Tombstoned:   false,
					Metadata: metadata.Metadata{
						Pipelines: []metadata.PipelineMetadata{
							{
								AggregationID: aggregation.DefaultID,
								StoragePolicies: policy.StoragePolicies{
									policy.NewStoragePolicy(10*time.Second, xtime.Second, 24*time.Hour),
								},
							},
						},
					},
				},
				metadata.StagedMetadata{
					CutoverNanos: 24000,
					Tombstoned:   false,
					Metadata: metadata.Metadata{
						Pipelines: []metadata.PipelineMetadata{
							{
								AggregationID: aggregation.DefaultID,
								StoragePolicies: policy.StoragePolicies{
									policy.NewStoragePolicy(10*time.Second, xtime.Second, 24*time.Hour),
								},
							},
						},
					},
				},
			},
		},
	}

	isMultiAggregationTypesAllowed := true
	aggTypesOpts := aggregation.NewTypesOptions()
	as := newActiveRuleSet(
		0,
		testMappingRules(t),
		nil,
		testTagsFilterOptions(),
		mockNewID,
		func([]byte, []byte) bool { return false },
	)
	for _, input := range inputs {
		res := as.ReverseMatch(b(input.id), input.matchFrom, input.matchTo, input.metricType, input.aggregationType, isMultiAggregationTypesAllowed, aggTypesOpts)
		require.Equal(t, input.expireAtNanos, res.expireAtNanos)
		require.True(t, cmp.Equal(input.forExistingIDResult, res.ForExistingIDAt(0), testStagedMetadatasCmptOpts...))
	}
}

func TestActiveRuleSetReverseMatchWithRollupRulesForRollupID(t *testing.T) {
	inputs := []testMatchInput{
		{
			id:              "rName4|rtagName1=rtagValue2",
			matchFrom:       25000,
			matchTo:         25001,
			metricType:      metric.CounterType,
			aggregationType: aggregation.Sum,
			expireAtNanos:   30000,
			forExistingIDResult: metadata.StagedMetadatas{
				{
					CutoverNanos: 24000,
					Tombstoned:   false,
					Metadata: metadata.Metadata{
						Pipelines: []metadata.PipelineMetadata{
							{
								AggregationID: aggregation.DefaultID,
								StoragePolicies: policy.StoragePolicies{
									policy.NewStoragePolicy(time.Minute, xtime.Minute, time.Hour),
								},
							},
						},
					},
				},
			},
		},
		{
			id:                  "rName4|rtagName1=rtagValue2",
			matchFrom:           25000,
			matchTo:             25001,
			metricType:          metric.CounterType,
			aggregationType:     aggregation.Min,
			expireAtNanos:       30000,
			forExistingIDResult: nil,
		},
		{
			id:                  "rName4|rtagName1=rtagValue2",
			matchFrom:           25000,
			matchTo:             25001,
			metricType:          metric.UnknownType,
			aggregationType:     aggregation.UnknownType,
			expireAtNanos:       30000,
			forExistingIDResult: nil,
		},
		{
			id:              "rName4|rtagName1=rtagValue2",
			matchFrom:       25000,
			matchTo:         25001,
			metricType:      metric.TimerType,
			aggregationType: aggregation.P99,
			expireAtNanos:   30000,
			forExistingIDResult: metadata.StagedMetadatas{
				{
					CutoverNanos: 24000,
					Tombstoned:   false,
					Metadata: metadata.Metadata{
						Pipelines: []metadata.PipelineMetadata{
							{
								AggregationID: aggregation.DefaultID,
								StoragePolicies: policy.StoragePolicies{
									policy.NewStoragePolicy(time.Minute, xtime.Minute, time.Hour),
								},
							},
						},
					},
				},
			},
		},
		{
			id:                  "rName4|rtagName2=rtagValue2",
			matchFrom:           25000,
			matchTo:             25001,
			metricType:          metric.CounterType,
			aggregationType:     aggregation.Sum,
			expireAtNanos:       30000,
			forExistingIDResult: nil,
		},
		{
			id:                  "rName4|rtagName1=rtagValue2",
			matchFrom:           10000,
			matchTo:             10001,
			expireAtNanos:       15000,
			forExistingIDResult: nil,
		},
		{
			id:              "rName5|rtagName1=rtagValue2",
			matchFrom:       130000,
			matchTo:         130001,
			metricType:      metric.TimerType,
			aggregationType: aggregation.P99,
			expireAtNanos:   math.MaxInt64,
			forExistingIDResult: metadata.StagedMetadatas{
				{
					CutoverNanos: 24000,
					Tombstoned:   false,
					Metadata: metadata.Metadata{
						Pipelines: []metadata.PipelineMetadata{
							{
								AggregationID: aggregation.DefaultID,
								StoragePolicies: policy.StoragePolicies{
									policy.NewStoragePolicy(time.Second, xtime.Second, time.Minute),
								},
							},
						},
					},
				},
			},
		},
		{
			id:              "rName5|rtagName1=rtagValue2",
			matchFrom:       130000,
			matchTo:         130001,
			metricType:      metric.GaugeType,
			aggregationType: aggregation.Last,
			expireAtNanos:   math.MaxInt64,
			forExistingIDResult: metadata.StagedMetadatas{
				{
					CutoverNanos: 24000,
					Tombstoned:   false,
					Metadata: metadata.Metadata{
						Pipelines: []metadata.PipelineMetadata{
							{
								AggregationID: aggregation.DefaultID,
								StoragePolicies: policy.StoragePolicies{
									policy.NewStoragePolicy(time.Second, xtime.Second, time.Minute),
								},
							},
						},
					},
				},
			},
		},
		{
			id:              "rName7|rtagName1=rtagValue2",
			matchFrom:       130000,
			matchTo:         130001,
			metricType:      metric.TimerType,
			aggregationType: aggregation.P90,
			expireAtNanos:   math.MaxInt64,
			forExistingIDResult: metadata.StagedMetadatas{
				{
					CutoverNanos: 120000,
					Tombstoned:   false,
					Metadata: metadata.Metadata{
						Pipelines: []metadata.PipelineMetadata{
							{
								AggregationID: aggregation.MustCompressTypes(aggregation.Sum, aggregation.P90),
								StoragePolicies: policy.StoragePolicies{
									policy.NewStoragePolicy(time.Second, xtime.Second, time.Hour),
									policy.NewStoragePolicy(time.Minute, xtime.Second, 10*time.Hour),
								},
							},
						},
					},
				},
			},
		},
		{
			id:              "rName83|rtagName1=rtagValue2",
			matchFrom:       130000,
			matchTo:         130001,
			metricType:      metric.TimerType,
			aggregationType: aggregation.Min,
			expireAtNanos:   math.MaxInt64,
			forExistingIDResult: metadata.StagedMetadatas{
				{
					CutoverNanos: 90000,
					Tombstoned:   false,
					Metadata: metadata.Metadata{
						Pipelines: []metadata.PipelineMetadata{
							{
								AggregationID: aggregation.MustCompressTypes(aggregation.Min),
								StoragePolicies: policy.StoragePolicies{
									policy.NewStoragePolicy(time.Second, xtime.Second, time.Hour),
									policy.NewStoragePolicy(time.Minute, xtime.Second, 10*time.Hour),
								},
							},
						},
					},
				},
			},
		},
	}

	isMultiAggregationTypesAllowed := true
	aggTypesOpts := aggregation.NewTypesOptions()
	as := newActiveRuleSet(
		0,
		nil,
		testRollupRules(t),
		testTagsFilterOptions(),
		mockNewID,
		func([]byte, []byte) bool { return true },
	)
	for _, input := range inputs {
		res := as.ReverseMatch(b(input.id), input.matchFrom, input.matchTo, input.metricType, input.aggregationType, isMultiAggregationTypesAllowed, aggTypesOpts)
		require.Equal(t, input.expireAtNanos, res.expireAtNanos)
		require.Equal(t, input.forExistingIDResult, res.ForExistingIDAt(0))
		require.Equal(t, 0, res.NumNewRollupIDs())
	}
}

func testMappingRules(t *testing.T) []*mappingRule {
	filter1, err := filters.NewTagsFilter(
		filters.TagFilterValueMap{"mtagName1": filters.FilterValue{Pattern: "mtagValue1"}},
		filters.Conjunction,
		testTagsFilterOptions(),
	)
	require.NoError(t, err)
	filter2, err := filters.NewTagsFilter(
		filters.TagFilterValueMap{"mtagName1": filters.FilterValue{Pattern: "mtagValue2"}},
		filters.Conjunction,
		testTagsFilterOptions(),
	)
	require.NoError(t, err)
	filter3, err := filters.NewTagsFilter(
<<<<<<< HEAD
		filters.TagFilterValueMap{"shouldDropTagName1": filters.FilterValue{Pattern: "shouldDropTagValue1"}},
=======
		filters.TagFilterValueMap{"mtagName1": filters.FilterValue{Pattern: "mtagValue3"}},
>>>>>>> d92603d5
		filters.Conjunction,
		testTagsFilterOptions(),
	)
	require.NoError(t, err)
	filter4, err := filters.NewTagsFilter(
<<<<<<< HEAD
		filters.TagFilterValueMap{"shouldDrop2TagName1": filters.FilterValue{Pattern: "shouldDrop2TagValue1"}},
		filters.Conjunction,
		testTagsFilterOptions(),
	)
	require.NoError(t, err)
	filter5, err := filters.NewTagsFilter(
		filters.TagFilterValueMap{"shouldNotDropTagName1": filters.FilterValue{Pattern: "shouldNotDropTagValue1"}},
=======
		filters.TagFilterValueMap{"mtagName1": filters.FilterValue{Pattern: "mtagValue4"}},
>>>>>>> d92603d5
		filters.Conjunction,
		testTagsFilterOptions(),
	)
	require.NoError(t, err)

	mappingRule1 := &mappingRule{
		uuid: "mappingRule1",
		snapshots: []*mappingRuleSnapshot{
			&mappingRuleSnapshot{
				name:          "mappingRule1.snapshot1",
				tombstoned:    false,
				cutoverNanos:  10000,
				filter:        filter1,
				aggregationID: aggregation.MustCompressTypes(aggregation.Count),
				storagePolicies: policy.StoragePolicies{
					policy.NewStoragePolicy(10*time.Second, xtime.Second, 24*time.Hour),
				},
			},
			&mappingRuleSnapshot{
				name:          "mappingRule1.snapshot1",
				tombstoned:    false,
				cutoverNanos:  15000,
				filter:        filter1,
				aggregationID: aggregation.MustCompressTypes(aggregation.Count),
				storagePolicies: policy.StoragePolicies{
					policy.NewStoragePolicy(10*time.Second, xtime.Second, 12*time.Hour),
				},
			},
			&mappingRuleSnapshot{
				name:          "mappingRule1.snapshot2",
				tombstoned:    false,
				cutoverNanos:  20000,
				filter:        filter1,
				aggregationID: aggregation.DefaultID,
				storagePolicies: policy.StoragePolicies{
					policy.NewStoragePolicy(10*time.Second, xtime.Second, 6*time.Hour),
					policy.NewStoragePolicy(5*time.Minute, xtime.Minute, 48*time.Hour),
					policy.NewStoragePolicy(10*time.Minute, xtime.Minute, 48*time.Hour),
				},
			},
			&mappingRuleSnapshot{
				name:          "mappingRule1.snapshot3",
				tombstoned:    false,
				cutoverNanos:  30000,
				filter:        filter1,
				aggregationID: aggregation.DefaultID,
				storagePolicies: policy.StoragePolicies{
					policy.NewStoragePolicy(30*time.Second, xtime.Second, 6*time.Hour),
				},
			},
		},
	}

	mappingRule2 := &mappingRule{
		uuid: "mappingRule2",
		snapshots: []*mappingRuleSnapshot{
			&mappingRuleSnapshot{
				name:          "mappingRule2.snapshot1",
				tombstoned:    false,
				cutoverNanos:  15000,
				filter:        filter1,
				aggregationID: aggregation.MustCompressTypes(aggregation.Mean),
				storagePolicies: policy.StoragePolicies{
					policy.NewStoragePolicy(10*time.Second, xtime.Second, 12*time.Hour),
				},
			},
			&mappingRuleSnapshot{
				name:          "mappingRule2.snapshot2",
				tombstoned:    false,
				cutoverNanos:  22000,
				filter:        filter1,
				aggregationID: aggregation.DefaultID,
				storagePolicies: policy.StoragePolicies{
					policy.NewStoragePolicy(10*time.Second, xtime.Second, 2*time.Hour),
					policy.NewStoragePolicy(time.Minute, xtime.Minute, time.Hour),
				},
			},
			&mappingRuleSnapshot{
				name:          "mappingRule2.snapshot3",
				tombstoned:    true,
				cutoverNanos:  35000,
				filter:        filter1,
				aggregationID: aggregation.DefaultID,
				storagePolicies: policy.StoragePolicies{
					policy.NewStoragePolicy(10*time.Second, xtime.Second, 2*time.Hour),
					policy.NewStoragePolicy(time.Minute, xtime.Minute, time.Hour),
				},
			},
		},
	}

	mappingRule3 := &mappingRule{
		uuid: "mappingRule3",
		snapshots: []*mappingRuleSnapshot{
			&mappingRuleSnapshot{
				name:          "mappingRule3.snapshot1",
				tombstoned:    false,
				cutoverNanos:  22000,
				filter:        filter1,
				aggregationID: aggregation.DefaultID,
				storagePolicies: policy.StoragePolicies{
					policy.NewStoragePolicy(10*time.Second, xtime.Second, 12*time.Hour),
					policy.NewStoragePolicy(time.Minute, xtime.Minute, 24*time.Hour),
					policy.NewStoragePolicy(5*time.Minute, xtime.Minute, 48*time.Hour),
				},
			},
			&mappingRuleSnapshot{
				name:          "mappingRule3.snapshot2",
				tombstoned:    false,
				cutoverNanos:  34000,
				filter:        filter1,
				aggregationID: aggregation.MustCompressTypes(aggregation.Sum),
				storagePolicies: policy.StoragePolicies{
					policy.NewStoragePolicy(10*time.Second, xtime.Second, 2*time.Hour),
					policy.NewStoragePolicy(time.Minute, xtime.Minute, time.Hour),
				},
			},
		},
	}

	mappingRule4 := &mappingRule{
		uuid: "mappingRule4",
		snapshots: []*mappingRuleSnapshot{
			&mappingRuleSnapshot{
				name:          "mappingRule4.snapshot1",
				tombstoned:    false,
				cutoverNanos:  24000,
				filter:        filter2,
				aggregationID: aggregation.DefaultID,
				storagePolicies: policy.StoragePolicies{
					policy.NewStoragePolicy(10*time.Second, xtime.Second, 24*time.Hour),
				},
			},
		},
	}

	mappingRule5 := &mappingRule{
		uuid: "mappingRule5",
		snapshots: []*mappingRuleSnapshot{
			&mappingRuleSnapshot{
				name:          "mappingRule5.snapshot1",
				tombstoned:    false,
				cutoverNanos:  100000,
				filter:        filter1,
				aggregationID: aggregation.DefaultID,
				storagePolicies: policy.StoragePolicies{
					policy.NewStoragePolicy(10*time.Second, xtime.Second, 24*time.Hour),
				},
			},
		},
	}

<<<<<<< HEAD
	// Mapping rule 6 and 7 should combine to effectively be a drop when combined as
	// mapping rule 7 explicitly says must be dropped
=======
>>>>>>> d92603d5
	mappingRule6 := &mappingRule{
		uuid: "mappingRule6",
		snapshots: []*mappingRuleSnapshot{
			&mappingRuleSnapshot{
				name:          "mappingRule6.snapshot1",
				tombstoned:    false,
<<<<<<< HEAD
				cutoverNanos:  20000,
=======
				cutoverNanos:  5000,
>>>>>>> d92603d5
				filter:        filter3,
				aggregationID: aggregation.DefaultID,
				storagePolicies: policy.StoragePolicies{
					policy.NewStoragePolicy(10*time.Second, xtime.Second, 24*time.Hour),
				},
			},
<<<<<<< HEAD
		},
	}

	mappingRule7 := &mappingRule{
		uuid: "mappingRule7",
		snapshots: []*mappingRuleSnapshot{
			&mappingRuleSnapshot{
				name:            "mappingRule7.snapshot1",
				tombstoned:      false,
				cutoverNanos:    20000,
				filter:          filter3,
				aggregationID:   aggregation.DefaultID,
				storagePolicies: policy.StoragePolicies{},
				dropPolicy:      policy.DropMust,
			},
		},
	}

	// Mapping rule 8 should effectively be a drop since no other mapping rules match and
	// mapping rule 8 explicitly says must be dropped except if there is another match
	mappingRule8 := &mappingRule{
		uuid: "mappingRule8",
		snapshots: []*mappingRuleSnapshot{
			&mappingRuleSnapshot{
				name:            "mappingRule8.snapshot1",
				tombstoned:      false,
				cutoverNanos:    20000,
				filter:          filter4,
				aggregationID:   aggregation.DefaultID,
				storagePolicies: policy.StoragePolicies{},
				dropPolicy:      policy.DropExceptIfOtherMatch,
			},
		},
	}

	// Mapping rule 10 and 11 should combine to effectively be a no-drop when combined as
	// mapping rule 11 explicitly says drop only if no other drops
	mappingRule9 := &mappingRule{
		uuid: "mappingRule9",
		snapshots: []*mappingRuleSnapshot{
			&mappingRuleSnapshot{
				name:          "mappingRule9.snapshot1",
				tombstoned:    false,
				cutoverNanos:  20000,
				filter:        filter5,
				aggregationID: aggregation.DefaultID,
				storagePolicies: policy.StoragePolicies{
					policy.NewStoragePolicy(10*time.Second, xtime.Second, 24*time.Hour),
				},
			},
		},
	}

	mappingRule10 := &mappingRule{
		uuid: "mappingRule10",
		snapshots: []*mappingRuleSnapshot{
			&mappingRuleSnapshot{
				name:            "mappingRule10.snapshot1",
				tombstoned:      false,
				cutoverNanos:    20000,
				filter:          filter5,
				aggregationID:   aggregation.DefaultID,
				storagePolicies: policy.StoragePolicies{},
				dropPolicy:      policy.DropExceptIfOtherMatch,
			},
		},
	}

	return []*mappingRule{mappingRule1, mappingRule2, mappingRule3, mappingRule4,
		mappingRule5, mappingRule6, mappingRule7, mappingRule8, mappingRule9, mappingRule10}
=======
			&mappingRuleSnapshot{
				name:          "mappingRule6.snapshot2",
				tombstoned:    false,
				cutoverNanos:  8000,
				filter:        filter4,
				aggregationID: aggregation.DefaultID,
				storagePolicies: policy.StoragePolicies{
					policy.NewStoragePolicy(time.Minute, xtime.Minute, time.Hour),
				},
			},
		},
	}

	return []*mappingRule{mappingRule1, mappingRule2, mappingRule3, mappingRule4, mappingRule5, mappingRule6}
>>>>>>> d92603d5
}

func testRollupRules(t *testing.T) []*rollupRule {
	filter1, err := filters.NewTagsFilter(
		filters.TagFilterValueMap{
			"rtagName1": filters.FilterValue{Pattern: "rtagValue1"},
			"rtagName2": filters.FilterValue{Pattern: "rtagValue2"},
		},
		filters.Conjunction,
		testTagsFilterOptions(),
	)
	require.NoError(t, err)
	filter2, err := filters.NewTagsFilter(
		filters.TagFilterValueMap{
			"rtagName1": filters.FilterValue{Pattern: "rtagValue2"},
		},
		filters.Conjunction,
		testTagsFilterOptions(),
	)
	require.NoError(t, err)

	rollupRule1 := &rollupRule{
		uuid: "rollupRule1",
		snapshots: []*rollupRuleSnapshot{
			&rollupRuleSnapshot{
				name:         "rollupRule1.snapshot1",
				tombstoned:   false,
				cutoverNanos: 10000,
				filter:       filter1,
				targets: []rollupTarget{
					{
						Pipeline: pipeline.NewPipeline([]pipeline.OpUnion{
							{
								Type: pipeline.RollupOpType,
								Rollup: pipeline.RollupOp{
									NewName:       b("rName1"),
									Tags:          bs("rtagName1", "rtagName2"),
									AggregationID: aggregation.DefaultID,
								},
							},
						}),
						StoragePolicies: policy.StoragePolicies{
							policy.NewStoragePolicy(10*time.Second, xtime.Second, 24*time.Hour),
						},
					},
				},
			},
			&rollupRuleSnapshot{
				name:         "rollupRule1.snapshot2",
				tombstoned:   false,
				cutoverNanos: 20000,
				filter:       filter1,
				targets: []rollupTarget{
					{
						Pipeline: pipeline.NewPipeline([]pipeline.OpUnion{
							{
								Type: pipeline.AggregationOpType,
								Aggregation: pipeline.AggregationOp{
									Type: aggregation.Sum,
								},
							},
							{
								Type: pipeline.RollupOpType,
								Rollup: pipeline.RollupOp{
									NewName:       b("rName1"),
									Tags:          bs("rtagName1", "rtagName2"),
									AggregationID: aggregation.DefaultID,
								},
							},
						}),
						StoragePolicies: policy.StoragePolicies{
							policy.NewStoragePolicy(10*time.Second, xtime.Second, 6*time.Hour),
							policy.NewStoragePolicy(5*time.Minute, xtime.Minute, 48*time.Hour),
							policy.NewStoragePolicy(10*time.Minute, xtime.Minute, 48*time.Hour),
						},
					},
				},
			},
			&rollupRuleSnapshot{
				name:         "rollupRule1.snapshot3",
				tombstoned:   false,
				cutoverNanos: 30000,
				filter:       filter1,
				targets: []rollupTarget{
					{
						Pipeline: pipeline.NewPipeline([]pipeline.OpUnion{
							{
								Type: pipeline.TransformationOpType,
								Transformation: pipeline.TransformationOp{
									Type: transformation.PerSecond,
								},
							},
							{
								Type: pipeline.RollupOpType,
								Rollup: pipeline.RollupOp{
									NewName:       b("rName1"),
									Tags:          bs("rtagName1", "rtagName2"),
									AggregationID: aggregation.DefaultID,
								},
							},
						}),
						StoragePolicies: policy.StoragePolicies{
							policy.NewStoragePolicy(30*time.Second, xtime.Second, 6*time.Hour),
						},
					},
				},
			},
		},
	}

	rollupRule2 := &rollupRule{
		uuid: "rollupRule2",
		snapshots: []*rollupRuleSnapshot{
			&rollupRuleSnapshot{
				name:         "rollupRule2.snapshot1",
				tombstoned:   false,
				cutoverNanos: 15000,
				filter:       filter1,
				targets: []rollupTarget{
					{
						Pipeline: pipeline.NewPipeline([]pipeline.OpUnion{
							{
								Type: pipeline.RollupOpType,
								Rollup: pipeline.RollupOp{
									NewName:       b("rName2"),
									Tags:          bs("rtagName1", "rtagName2"),
									AggregationID: aggregation.DefaultID,
								},
							},
						}),
						StoragePolicies: policy.StoragePolicies{
							policy.NewStoragePolicy(10*time.Second, xtime.Second, 12*time.Hour),
						},
					},
				},
			},
			&rollupRuleSnapshot{
				name:         "rollupRule2.snapshot2",
				tombstoned:   false,
				cutoverNanos: 22000,
				filter:       filter1,
				targets: []rollupTarget{
					{
						Pipeline: pipeline.NewPipeline([]pipeline.OpUnion{
							{
								Type: pipeline.AggregationOpType,
								Aggregation: pipeline.AggregationOp{
									Type: aggregation.Last,
								},
							},
							{
								Type: pipeline.TransformationOpType,
								Transformation: pipeline.TransformationOp{
									Type: transformation.PerSecond,
								},
							},
							{
								Type: pipeline.RollupOpType,
								Rollup: pipeline.RollupOp{
									NewName:       b("rName2"),
									Tags:          bs("rtagName1", "rtagName2"),
									AggregationID: aggregation.MustCompressTypes(aggregation.Sum),
								},
							},
						}),
						StoragePolicies: policy.StoragePolicies{
							policy.NewStoragePolicy(10*time.Second, xtime.Second, 2*time.Hour),
							policy.NewStoragePolicy(time.Minute, xtime.Minute, time.Hour),
						},
					},
				},
			},
			&rollupRuleSnapshot{
				name:         "rollupRule2.snapshot3",
				tombstoned:   false,
				cutoverNanos: 35000,
				filter:       filter1,
				targets: []rollupTarget{
					{
						Pipeline: pipeline.NewPipeline([]pipeline.OpUnion{
							{
								Type: pipeline.RollupOpType,
								Rollup: pipeline.RollupOp{
									NewName:       b("rName2"),
									Tags:          bs("rtagName1", "rtagName2"),
									AggregationID: aggregation.DefaultID,
								},
							},
						}),
						StoragePolicies: policy.StoragePolicies{
							policy.NewStoragePolicy(45*time.Second, xtime.Second, 12*time.Hour),
						},
					},
				},
			},
		},
	}

	rollupRule3 := &rollupRule{
		uuid: "rollupRule3",
		snapshots: []*rollupRuleSnapshot{
			&rollupRuleSnapshot{
				name:         "rollupRule3.snapshot1",
				tombstoned:   false,
				cutoverNanos: 22000,
				filter:       filter1,
				targets: []rollupTarget{
					{
						Pipeline: pipeline.NewPipeline([]pipeline.OpUnion{
							{
								Type: pipeline.RollupOpType,
								Rollup: pipeline.RollupOp{
									NewName:       b("rName3"),
									Tags:          bs("rtagName1", "rtagName2"),
									AggregationID: aggregation.DefaultID,
								},
							},
						}),
						StoragePolicies: policy.StoragePolicies{
							policy.NewStoragePolicy(10*time.Second, xtime.Second, 12*time.Hour),
							policy.NewStoragePolicy(time.Minute, xtime.Minute, 24*time.Hour),
							policy.NewStoragePolicy(5*time.Minute, xtime.Minute, 48*time.Hour),
						},
					},
					{
						Pipeline: pipeline.NewPipeline([]pipeline.OpUnion{
							{
								Type: pipeline.RollupOpType,
								Rollup: pipeline.RollupOp{
									NewName:       b("rName3"),
									Tags:          bs("rtagName1"),
									AggregationID: aggregation.DefaultID,
								},
							},
						}),
						StoragePolicies: policy.StoragePolicies{
							policy.NewStoragePolicy(10*time.Second, xtime.Second, 24*time.Hour),
						},
					},
				},
			},
			&rollupRuleSnapshot{
				name:         "rollupRule3.snapshot2",
				tombstoned:   false,
				cutoverNanos: 34000,
				filter:       filter1,
				targets: []rollupTarget{
					{
						Pipeline: pipeline.NewPipeline([]pipeline.OpUnion{
							{
								Type: pipeline.RollupOpType,
								Rollup: pipeline.RollupOp{
									NewName:       b("rName3"),
									Tags:          bs("rtagName1", "rtagName2"),
									AggregationID: aggregation.DefaultID,
								},
							},
						}),
						StoragePolicies: policy.StoragePolicies{
							policy.NewStoragePolicy(10*time.Second, xtime.Second, 2*time.Hour),
							policy.NewStoragePolicy(time.Minute, xtime.Minute, time.Hour),
						},
					},
				},
			},
			&rollupRuleSnapshot{
				name:         "rollupRule3.snapshot3",
				tombstoned:   true,
				cutoverNanos: 38000,
				filter:       filter1,
				targets: []rollupTarget{
					{
						Pipeline: pipeline.NewPipeline([]pipeline.OpUnion{
							{
								Type: pipeline.RollupOpType,
								Rollup: pipeline.RollupOp{
									NewName:       b("rName3"),
									Tags:          bs("rtagName1", "rtagName2"),
									AggregationID: aggregation.DefaultID,
								},
							},
						}),
						StoragePolicies: policy.StoragePolicies{
							policy.NewStoragePolicy(10*time.Second, xtime.Second, 2*time.Hour),
							policy.NewStoragePolicy(time.Minute, xtime.Minute, time.Hour),
						},
					},
				},
			},
		},
	}

	rollupRule4 := &rollupRule{
		uuid: "rollupRule4",
		snapshots: []*rollupRuleSnapshot{
			&rollupRuleSnapshot{
				name:         "rollupRule4.snapshot1",
				tombstoned:   false,
				cutoverNanos: 24000,
				filter:       filter2,
				targets: []rollupTarget{
					{
						Pipeline: pipeline.NewPipeline([]pipeline.OpUnion{
							{
								Type: pipeline.RollupOpType,
								Rollup: pipeline.RollupOp{
									NewName:       b("rName4"),
									Tags:          bs("rtagName1"),
									AggregationID: aggregation.DefaultID,
								},
							},
						}),
						StoragePolicies: policy.StoragePolicies{
							policy.NewStoragePolicy(time.Minute, xtime.Minute, time.Hour),
						},
					},
				},
			},
		},
	}

	rollupRule5 := &rollupRule{
		uuid: "rollupRule5",
		snapshots: []*rollupRuleSnapshot{
			&rollupRuleSnapshot{
				name:               "rollupRule5.snapshot1",
				tombstoned:         false,
				cutoverNanos:       24000,
				filter:             filter2,
				lastUpdatedAtNanos: 123456,
				lastUpdatedBy:      "test",
				targets: []rollupTarget{
					{
						Pipeline: pipeline.NewPipeline([]pipeline.OpUnion{
							{
								Type: pipeline.RollupOpType,
								Rollup: pipeline.RollupOp{
									NewName:       b("rName5"),
									Tags:          bs("rtagName1"),
									AggregationID: aggregation.DefaultID,
								},
							},
						}),
						StoragePolicies: policy.StoragePolicies{
							policy.NewStoragePolicy(time.Second, xtime.Second, time.Minute),
						},
					},
				},
			},
		},
	}

	rollupRule6 := &rollupRule{
		uuid: "rollupRule6",
		snapshots: []*rollupRuleSnapshot{
			&rollupRuleSnapshot{
				name:         "rollupRule6.snapshot1",
				tombstoned:   false,
				cutoverNanos: 100000,
				filter:       filter1,
				targets: []rollupTarget{
					{
						Pipeline: pipeline.NewPipeline([]pipeline.OpUnion{
							{
								Type: pipeline.RollupOpType,
								Rollup: pipeline.RollupOp{
									NewName:       b("rName6"),
									Tags:          bs("rtagName1", "rtagName2"),
									AggregationID: aggregation.DefaultID,
								},
							},
						}),
						StoragePolicies: policy.StoragePolicies{
							policy.NewStoragePolicy(time.Minute, xtime.Minute, time.Hour),
						},
					},
				},
			},
		},
	}

	rollupRule7 := &rollupRule{
		uuid: "rollupRule7",
		snapshots: []*rollupRuleSnapshot{
			&rollupRuleSnapshot{
				name:               "rollupRule7.snapshot1",
				tombstoned:         false,
				cutoverNanos:       120000,
				filter:             filter2,
				lastUpdatedAtNanos: 125000,
				lastUpdatedBy:      "test",
				targets: []rollupTarget{
					{
						Pipeline: pipeline.NewPipeline([]pipeline.OpUnion{
							{
								Type: pipeline.RollupOpType,
								Rollup: pipeline.RollupOp{
									NewName:       b("rName7"),
									Tags:          bs("rtagName1"),
									AggregationID: aggregation.MustCompressTypes(aggregation.Sum, aggregation.P90),
								},
							},
						}),
						StoragePolicies: policy.StoragePolicies{
							policy.NewStoragePolicy(time.Second, xtime.Second, time.Hour),
							policy.NewStoragePolicy(time.Minute, xtime.Second, 10*time.Hour),
						},
					},
				},
			},
		},
	}

	rollupRule8 := &rollupRule{
		uuid: "rollupRule8",
		snapshots: []*rollupRuleSnapshot{
			&rollupRuleSnapshot{
				name:               "rollupRule8.snapshot1",
				tombstoned:         false,
				cutoverNanos:       90000,
				filter:             filter2,
				lastUpdatedAtNanos: 95000,
				lastUpdatedBy:      "test",
				targets: []rollupTarget{
					{
						Pipeline: pipeline.NewPipeline([]pipeline.OpUnion{
							{
								Type: pipeline.RollupOpType,
								Rollup: pipeline.RollupOp{
									NewName:       b("rName81"),
									Tags:          bs("rtagName1", "rtagName2", "rtagName3"),
									AggregationID: aggregation.MustCompressTypes(aggregation.Sum, aggregation.P90),
								},
							},
							{
								Type: pipeline.RollupOpType,
								Rollup: pipeline.RollupOp{
									NewName:       b("rName82"),
									Tags:          bs("rtagName1", "rtagName2"),
									AggregationID: aggregation.MustCompressTypes(aggregation.Count),
								},
							},
							{
								Type: pipeline.RollupOpType,
								Rollup: pipeline.RollupOp{
									NewName:       b("rName83"),
									Tags:          bs("rtagName1"),
									AggregationID: aggregation.MustCompressTypes(aggregation.Min),
								},
							},
						}),
						StoragePolicies: policy.StoragePolicies{
							policy.NewStoragePolicy(time.Second, xtime.Second, time.Hour),
							policy.NewStoragePolicy(time.Minute, xtime.Second, 10*time.Hour),
						},
					},
				},
			},
		},
	}

	return []*rollupRule{rollupRule1, rollupRule2, rollupRule3, rollupRule4, rollupRule5, rollupRule6, rollupRule7, rollupRule8}
}<|MERGE_RESOLUTION|>--- conflicted
+++ resolved
@@ -547,7 +547,6 @@
 		mockNewID,
 		nil,
 	)
-
 	for i, input := range inputs {
 		t.Run(fmt.Sprintf("input %d", i), func(t *testing.T) {
 			res := as.ForwardMatch(b(input.id), input.matchFrom, input.matchTo)
@@ -1318,7 +1317,6 @@
 		mockNewID,
 		nil,
 	)
-
 	for i, input := range inputs {
 		t.Run(fmt.Sprintf("input %d", i), func(t *testing.T) {
 			res := as.ForwardMatch(b(input.id), input.matchFrom, input.matchTo)
@@ -2350,60 +2348,6 @@
 			},
 		},
 		{
-<<<<<<< HEAD
-			id:            "rtagName1=rtagValue1,rtagName2=rtagValue2,rtagName3=rtagValue3,shouldDropTagName1=shouldDropTagValue1",
-			matchFrom:     35000,
-			matchTo:       35001,
-			expireAtNanos: 38000,
-			forExistingIDResult: metadata.StagedMetadatas{
-				metadata.StagedMetadata{
-					CutoverNanos: 35000,
-					Tombstoned:   false,
-					Metadata: metadata.Metadata{
-						Pipelines: metadata.DropPipelineMetadatas,
-					},
-				},
-			},
-			forNewRollupIDsResult: []IDWithMetadatas{
-				{
-					ID: b("rName2|rtagName1=rtagValue1,rtagName2=rtagValue2"),
-					Metadatas: metadata.StagedMetadatas{
-						{
-							CutoverNanos: 35000,
-							Tombstoned:   false,
-							Metadata: metadata.Metadata{
-								Pipelines: []metadata.PipelineMetadata{
-									{
-										AggregationID: aggregation.DefaultID,
-										StoragePolicies: policy.StoragePolicies{
-											policy.NewStoragePolicy(45*time.Second, xtime.Second, 12*time.Hour),
-										},
-									},
-								},
-							},
-						},
-					},
-				},
-				{
-					ID: b("rName3|rtagName1=rtagValue1,rtagName2=rtagValue2"),
-					Metadatas: metadata.StagedMetadatas{
-						{
-							CutoverNanos: 35000,
-							Tombstoned:   false,
-							Metadata: metadata.Metadata{
-								Pipelines: []metadata.PipelineMetadata{
-									{
-										AggregationID: aggregation.DefaultID,
-										StoragePolicies: policy.StoragePolicies{
-											policy.NewStoragePolicy(10*time.Second, xtime.Second, 2*time.Hour),
-											policy.NewStoragePolicy(time.Minute, xtime.Minute, time.Hour),
-										},
-									},
-								},
-							},
-						},
-					},
-=======
 			id:            "mtagName1=mtagValue3",
 			matchFrom:     4000,
 			matchTo:       9000,
@@ -2428,7 +2372,62 @@
 					CutoverNanos: 8000,
 					Tombstoned:   false,
 					Metadata:     metadata.DefaultMetadata,
->>>>>>> d92603d5
+				},
+			},
+		},
+		{
+			id:            "rtagName1=rtagValue1,rtagName2=rtagValue2,rtagName3=rtagValue3,shouldDropTagName1=shouldDropTagValue1",
+			matchFrom:     35000,
+			matchTo:       35001,
+			expireAtNanos: 38000,
+			forExistingIDResult: metadata.StagedMetadatas{
+				metadata.StagedMetadata{
+					CutoverNanos: 35000,
+					Tombstoned:   false,
+					Metadata: metadata.Metadata{
+						Pipelines: metadata.DropPipelineMetadatas,
+					},
+				},
+			},
+			forNewRollupIDsResult: []IDWithMetadatas{
+				{
+					ID: b("rName2|rtagName1=rtagValue1,rtagName2=rtagValue2"),
+					Metadatas: metadata.StagedMetadatas{
+						{
+							CutoverNanos: 35000,
+							Tombstoned:   false,
+							Metadata: metadata.Metadata{
+								Pipelines: []metadata.PipelineMetadata{
+									{
+										AggregationID: aggregation.DefaultID,
+										StoragePolicies: policy.StoragePolicies{
+											policy.NewStoragePolicy(45*time.Second, xtime.Second, 12*time.Hour),
+										},
+									},
+								},
+							},
+						},
+					},
+				},
+				{
+					ID: b("rName3|rtagName1=rtagValue1,rtagName2=rtagValue2"),
+					Metadatas: metadata.StagedMetadatas{
+						{
+							CutoverNanos: 35000,
+							Tombstoned:   false,
+							Metadata: metadata.Metadata{
+								Pipelines: []metadata.PipelineMetadata{
+									{
+										AggregationID: aggregation.DefaultID,
+										StoragePolicies: policy.StoragePolicies{
+											policy.NewStoragePolicy(10*time.Second, xtime.Second, 2*time.Hour),
+											policy.NewStoragePolicy(time.Minute, xtime.Minute, time.Hour),
+										},
+									},
+								},
+							},
+						},
+					},
 				},
 			},
 		},
@@ -2442,7 +2441,6 @@
 		mockNewID,
 		nil,
 	)
-
 	for i, input := range inputs {
 		t.Run(fmt.Sprintf("input %d", i), func(t *testing.T) {
 			res := as.ForwardMatch(b(input.id), input.matchFrom, input.matchTo)
@@ -3090,27 +3088,31 @@
 	)
 	require.NoError(t, err)
 	filter3, err := filters.NewTagsFilter(
-<<<<<<< HEAD
-		filters.TagFilterValueMap{"shouldDropTagName1": filters.FilterValue{Pattern: "shouldDropTagValue1"}},
-=======
 		filters.TagFilterValueMap{"mtagName1": filters.FilterValue{Pattern: "mtagValue3"}},
->>>>>>> d92603d5
 		filters.Conjunction,
 		testTagsFilterOptions(),
 	)
 	require.NoError(t, err)
 	filter4, err := filters.NewTagsFilter(
-<<<<<<< HEAD
+		filters.TagFilterValueMap{"mtagName1": filters.FilterValue{Pattern: "mtagValue4"}},
+		filters.Conjunction,
+		testTagsFilterOptions(),
+	)
+	require.NoError(t, err)
+	filter5, err := filters.NewTagsFilter(
+		filters.TagFilterValueMap{"shouldDropTagName1": filters.FilterValue{Pattern: "shouldDropTagValue1"}},
+		filters.Conjunction,
+		testTagsFilterOptions(),
+	)
+	require.NoError(t, err)
+	filter6, err := filters.NewTagsFilter(
 		filters.TagFilterValueMap{"shouldDrop2TagName1": filters.FilterValue{Pattern: "shouldDrop2TagValue1"}},
 		filters.Conjunction,
 		testTagsFilterOptions(),
 	)
 	require.NoError(t, err)
-	filter5, err := filters.NewTagsFilter(
+	filter7, err := filters.NewTagsFilter(
 		filters.TagFilterValueMap{"shouldNotDropTagName1": filters.FilterValue{Pattern: "shouldNotDropTagValue1"}},
-=======
-		filters.TagFilterValueMap{"mtagName1": filters.FilterValue{Pattern: "mtagValue4"}},
->>>>>>> d92603d5
 		filters.Conjunction,
 		testTagsFilterOptions(),
 	)
@@ -3263,100 +3265,19 @@
 		},
 	}
 
-<<<<<<< HEAD
-	// Mapping rule 6 and 7 should combine to effectively be a drop when combined as
-	// mapping rule 7 explicitly says must be dropped
-=======
->>>>>>> d92603d5
 	mappingRule6 := &mappingRule{
 		uuid: "mappingRule6",
 		snapshots: []*mappingRuleSnapshot{
 			&mappingRuleSnapshot{
 				name:          "mappingRule6.snapshot1",
 				tombstoned:    false,
-<<<<<<< HEAD
-				cutoverNanos:  20000,
-=======
 				cutoverNanos:  5000,
->>>>>>> d92603d5
 				filter:        filter3,
 				aggregationID: aggregation.DefaultID,
 				storagePolicies: policy.StoragePolicies{
 					policy.NewStoragePolicy(10*time.Second, xtime.Second, 24*time.Hour),
 				},
 			},
-<<<<<<< HEAD
-		},
-	}
-
-	mappingRule7 := &mappingRule{
-		uuid: "mappingRule7",
-		snapshots: []*mappingRuleSnapshot{
-			&mappingRuleSnapshot{
-				name:            "mappingRule7.snapshot1",
-				tombstoned:      false,
-				cutoverNanos:    20000,
-				filter:          filter3,
-				aggregationID:   aggregation.DefaultID,
-				storagePolicies: policy.StoragePolicies{},
-				dropPolicy:      policy.DropMust,
-			},
-		},
-	}
-
-	// Mapping rule 8 should effectively be a drop since no other mapping rules match and
-	// mapping rule 8 explicitly says must be dropped except if there is another match
-	mappingRule8 := &mappingRule{
-		uuid: "mappingRule8",
-		snapshots: []*mappingRuleSnapshot{
-			&mappingRuleSnapshot{
-				name:            "mappingRule8.snapshot1",
-				tombstoned:      false,
-				cutoverNanos:    20000,
-				filter:          filter4,
-				aggregationID:   aggregation.DefaultID,
-				storagePolicies: policy.StoragePolicies{},
-				dropPolicy:      policy.DropExceptIfOtherMatch,
-			},
-		},
-	}
-
-	// Mapping rule 10 and 11 should combine to effectively be a no-drop when combined as
-	// mapping rule 11 explicitly says drop only if no other drops
-	mappingRule9 := &mappingRule{
-		uuid: "mappingRule9",
-		snapshots: []*mappingRuleSnapshot{
-			&mappingRuleSnapshot{
-				name:          "mappingRule9.snapshot1",
-				tombstoned:    false,
-				cutoverNanos:  20000,
-				filter:        filter5,
-				aggregationID: aggregation.DefaultID,
-				storagePolicies: policy.StoragePolicies{
-					policy.NewStoragePolicy(10*time.Second, xtime.Second, 24*time.Hour),
-				},
-			},
-		},
-	}
-
-	mappingRule10 := &mappingRule{
-		uuid: "mappingRule10",
-		snapshots: []*mappingRuleSnapshot{
-			&mappingRuleSnapshot{
-				name:            "mappingRule10.snapshot1",
-				tombstoned:      false,
-				cutoverNanos:    20000,
-				filter:          filter5,
-				aggregationID:   aggregation.DefaultID,
-				storagePolicies: policy.StoragePolicies{},
-				dropPolicy:      policy.DropExceptIfOtherMatch,
-			},
-		},
-	}
-
-	return []*mappingRule{mappingRule1, mappingRule2, mappingRule3, mappingRule4,
-		mappingRule5, mappingRule6, mappingRule7, mappingRule8, mappingRule9, mappingRule10}
-=======
 			&mappingRuleSnapshot{
 				name:          "mappingRule6.snapshot2",
 				tombstoned:    false,
@@ -3370,8 +3291,92 @@
 		},
 	}
 
-	return []*mappingRule{mappingRule1, mappingRule2, mappingRule3, mappingRule4, mappingRule5, mappingRule6}
->>>>>>> d92603d5
+	// Mapping rule 7 and 8 should combine to effectively be a drop when combined as
+	// mapping rule 8 explicitly says must be dropped
+	mappingRule7 := &mappingRule{
+		uuid: "mappingRule7",
+		snapshots: []*mappingRuleSnapshot{
+			&mappingRuleSnapshot{
+				name:          "mappingRule7.snapshot1",
+				tombstoned:    false,
+				cutoverNanos:  20000,
+				filter:        filter5,
+				aggregationID: aggregation.DefaultID,
+				storagePolicies: policy.StoragePolicies{
+					policy.NewStoragePolicy(10*time.Second, xtime.Second, 24*time.Hour),
+				},
+			},
+		},
+	}
+
+	mappingRule8 := &mappingRule{
+		uuid: "mappingRule8",
+		snapshots: []*mappingRuleSnapshot{
+			&mappingRuleSnapshot{
+				name:            "mappingRule8.snapshot1",
+				tombstoned:      false,
+				cutoverNanos:    20000,
+				filter:          filter5,
+				aggregationID:   aggregation.DefaultID,
+				storagePolicies: policy.StoragePolicies{},
+				dropPolicy:      policy.DropMust,
+			},
+		},
+	}
+
+	// Mapping rule 9 should effectively be a drop since no other mapping rules match and
+	// mapping rule 9 explicitly says must be dropped except if there is another match
+	mappingRule9 := &mappingRule{
+		uuid: "mappingRule9",
+		snapshots: []*mappingRuleSnapshot{
+			&mappingRuleSnapshot{
+				name:            "mappingRule9.snapshot1",
+				tombstoned:      false,
+				cutoverNanos:    20000,
+				filter:          filter6,
+				aggregationID:   aggregation.DefaultID,
+				storagePolicies: policy.StoragePolicies{},
+				dropPolicy:      policy.DropExceptIfOtherMatch,
+			},
+		},
+	}
+
+	// Mapping rule 10 and 11 should combine to effectively be a no-drop when combined as
+	// mapping rule 10 explicitly says drop only if no other drops
+	mappingRule10 := &mappingRule{
+		uuid: "mappingRule10",
+		snapshots: []*mappingRuleSnapshot{
+			&mappingRuleSnapshot{
+				name:          "mappingRule10.snapshot1",
+				tombstoned:    false,
+				cutoverNanos:  20000,
+				filter:        filter7,
+				aggregationID: aggregation.DefaultID,
+				storagePolicies: policy.StoragePolicies{
+					policy.NewStoragePolicy(10*time.Second, xtime.Second, 24*time.Hour),
+				},
+			},
+		},
+	}
+
+	mappingRule11 := &mappingRule{
+		uuid: "mappingRule11",
+		snapshots: []*mappingRuleSnapshot{
+			&mappingRuleSnapshot{
+				name:            "mappingRule11.snapshot1",
+				tombstoned:      false,
+				cutoverNanos:    20000,
+				filter:          filter7,
+				aggregationID:   aggregation.DefaultID,
+				storagePolicies: policy.StoragePolicies{},
+				dropPolicy:      policy.DropExceptIfOtherMatch,
+			},
+		},
+	}
+
+	return []*mappingRule{mappingRule1, mappingRule2, mappingRule3, mappingRule4,
+		mappingRule5, mappingRule6, mappingRule7, mappingRule8, mappingRule9,
+		mappingRule10, mappingRule11}
 }
 
 func testRollupRules(t *testing.T) []*rollupRule {
