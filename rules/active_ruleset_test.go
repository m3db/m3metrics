--- conflicted
+++ resolved
@@ -38,7 +38,6 @@
 
 	"github.com/google/go-cmp/cmp"
 	"github.com/google/go-cmp/cmp/cmpopts"
-	"github.com/stretchr/testify/assert"
 	"github.com/stretchr/testify/require"
 )
 
@@ -524,21 +523,14 @@
 		nil,
 		aggregation.NewTypesOptions(),
 	)
-<<<<<<< HEAD
+
 	for i, input := range inputs {
 		t.Run(fmt.Sprintf("input %d", i), func(t *testing.T) {
 			res := as.ForwardMatch(b(input.id), input.matchFrom, input.matchTo)
 			require.Equal(t, input.expireAtNanos, res.expireAtNanos)
-			require.Equal(t, input.forExistingIDResult, res.ForExistingIDAt(0))
+			require.True(t, cmp.Equal(input.forExistingIDResult, res.ForExistingIDAt(0), testStagedMetadatasCmptOpts...))
 			require.Equal(t, 0, res.NumNewRollupIDs())
 		})
-=======
-	for _, input := range inputs {
-		res := as.ForwardMatch(b(input.id), input.matchFrom, input.matchTo)
-		require.Equal(t, input.expireAtNanos, res.expireAtNanos)
-		require.True(t, cmp.Equal(input.forExistingIDResult, res.ForExistingIDAt(0), testStagedMetadatasCmptOpts...))
-		require.Equal(t, 0, res.NumNewRollupIDs())
->>>>>>> 0d435401
 	}
 }
 
@@ -1303,29 +1295,18 @@
 		nil,
 		aggregation.NewTypesOptions(),
 	)
-<<<<<<< HEAD
+
 	for i, input := range inputs {
 		t.Run(fmt.Sprintf("input %d", i), func(t *testing.T) {
 			res := as.ForwardMatch(b(input.id), input.matchFrom, input.matchTo)
 			require.Equal(t, input.expireAtNanos, res.expireAtNanos)
-			require.Equal(t, input.forExistingIDResult, res.ForExistingIDAt(0))
+			require.True(t, cmp.Equal(input.forExistingIDResult, res.ForExistingIDAt(0), testStagedMetadatasCmptOpts...))
 			require.Equal(t, len(input.forNewRollupIDsResult), res.NumNewRollupIDs())
 			for i := 0; i < len(input.forNewRollupIDsResult); i++ {
 				rollup := res.ForNewRollupIDsAt(i, 0)
 				require.True(t, cmp.Equal(input.forNewRollupIDsResult[i], rollup, testIDWithMetadatasCmpOpts...))
 			}
 		})
-=======
-	for _, input := range inputs {
-		res := as.ForwardMatch(b(input.id), input.matchFrom, input.matchTo)
-		require.Equal(t, input.expireAtNanos, res.expireAtNanos)
-		require.True(t, cmp.Equal(input.forExistingIDResult, res.ForExistingIDAt(0), testStagedMetadatasCmptOpts...))
-		require.Equal(t, len(input.forNewRollupIDsResult), res.NumNewRollupIDs())
-		for i := 0; i < len(input.forNewRollupIDsResult); i++ {
-			rollup := res.ForNewRollupIDsAt(i, 0)
-			require.True(t, cmp.Equal(input.forNewRollupIDsResult[i], rollup, testIDWithMetadatasCmpOpts...))
-		}
->>>>>>> 0d435401
 	}
 }
 
@@ -2412,29 +2393,18 @@
 		nil,
 		aggregation.NewTypesOptions(),
 	)
-<<<<<<< HEAD
+
 	for i, input := range inputs {
 		t.Run(fmt.Sprintf("input %d", i), func(t *testing.T) {
 			res := as.ForwardMatch(b(input.id), input.matchFrom, input.matchTo)
-			assert.Equal(t, input.expireAtNanos, res.expireAtNanos)
-			assert.Equal(t, input.forExistingIDResult, res.ForExistingIDAt(0))
-			require.Equal(t, len(input.forNewRollupIDsResult), res.NumNewRollupIDs(), "failed num rollup ids expected=%d, actual=%d", len(input.forNewRollupIDsResult), res.NumNewRollupIDs())
+			require.Equal(t, input.expireAtNanos, res.expireAtNanos)
+			require.True(t, cmp.Equal(input.forExistingIDResult, res.ForExistingIDAt(0), testStagedMetadatasCmptOpts...))
+			require.Equal(t, len(input.forNewRollupIDsResult), res.NumNewRollupIDs())
 			for i := 0; i < len(input.forNewRollupIDsResult); i++ {
 				rollup := res.ForNewRollupIDsAt(i, 0)
-				assert.True(t, cmp.Equal(input.forNewRollupIDsResult[i], rollup, testIDWithMetadatasCmpOpts...))
+				require.True(t, cmp.Equal(input.forNewRollupIDsResult[i], rollup, testIDWithMetadatasCmpOpts...))
 			}
 		})
-=======
-	for _, input := range inputs {
-		res := as.ForwardMatch(b(input.id), input.matchFrom, input.matchTo)
-		require.Equal(t, input.expireAtNanos, res.expireAtNanos)
-		require.True(t, cmp.Equal(input.forExistingIDResult, res.ForExistingIDAt(0), testStagedMetadatasCmptOpts...))
-		require.Equal(t, len(input.forNewRollupIDsResult), res.NumNewRollupIDs())
-		for i := 0; i < len(input.forNewRollupIDsResult); i++ {
-			rollup := res.ForNewRollupIDsAt(i, 0)
-			require.True(t, cmp.Equal(input.forNewRollupIDsResult[i], rollup, testIDWithMetadatasCmpOpts...))
-		}
->>>>>>> 0d435401
 	}
 }
 
