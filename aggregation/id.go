--- conflicted
+++ resolved
@@ -23,11 +23,7 @@
 import (
 	"fmt"
 
-<<<<<<< HEAD
-	schema "github.com/m3db/m3metrics/generated/proto/aggregationpb"
-=======
 	"github.com/m3db/m3metrics/generated/proto/aggregationpb"
->>>>>>> f398976d
 )
 
 const (
@@ -104,11 +100,7 @@
 }
 
 // ToProto converts the aggregation id to a protobuf message in place.
-<<<<<<< HEAD
-func (id ID) ToProto(pb *schema.AggregationID) error {
-=======
 func (id ID) ToProto(pb *aggregationpb.AggregationID) error {
->>>>>>> f398976d
 	if IDLen != 1 {
 		return fmt.Errorf("id length %d cannot be represented by a single integer", IDLen)
 	}
@@ -117,11 +109,7 @@
 }
 
 // FromProto converts the protobuf message to an aggregation id in place.
-<<<<<<< HEAD
-func (id *ID) FromProto(pb schema.AggregationID) error {
-=======
 func (id *ID) FromProto(pb aggregationpb.AggregationID) error {
->>>>>>> f398976d
 	if IDLen != 1 {
 		return fmt.Errorf("id length %d cannot be represented by a single integer", IDLen)
 	}
